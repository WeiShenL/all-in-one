# Usage
#   Start:              docker compose up
#   With helpers:       docker compose -f docker-compose.yml -f ./dev/docker-compose.dev.yml up
#   Stop:               docker compose down
#   Destroy:            docker compose -f docker-compose.yml -f ./dev/docker-compose.dev.yml down -v --remove-orphans
#   Reset everything:  ./reset.sh

name: supabase

services:
  studio:
    container_name: supabase-studio
    image: supabase/studio:2025.06.30-sha-6f5982d
    restart: unless-stopped
    healthcheck:
      test:
        [
          'CMD',
          'node',
          '-e',
          "fetch('http://studio:3000/api/platform/profile').then((r) => {if (r.status !== 200) throw new Error(r.status)})",
        ]
      timeout: 10s
      interval: 5s
      retries: 3
    environment:
      STUDIO_PG_META_URL: http://meta:8080
      POSTGRES_PASSWORD: ${POSTGRES_PASSWORD}

      DEFAULT_ORGANIZATION_NAME: ${STUDIO_DEFAULT_ORGANIZATION}
      DEFAULT_PROJECT_NAME: ${STUDIO_DEFAULT_PROJECT}
      OPENAI_API_KEY: ${OPENAI_API_KEY:-}

      SUPABASE_URL: http://kong:8000
      SUPABASE_PUBLIC_URL: ${SUPABASE_PUBLIC_URL}
      SUPABASE_ANON_KEY: ${ANON_KEY}
      SUPABASE_SERVICE_KEY: ${SERVICE_ROLE_KEY}
      AUTH_JWT_SECRET: ${JWT_SECRET}

      LOGFLARE_PRIVATE_ACCESS_TOKEN: ${LOGFLARE_PRIVATE_ACCESS_TOKEN}
      LOGFLARE_URL: http://analytics:4000
      NEXT_PUBLIC_ENABLE_LOGS: true
      # Comment to use Big Query backend for analytics
      NEXT_ANALYTICS_BACKEND_PROVIDER: postgres
      # Uncomment to use Big Query backend for analytics
      # NEXT_ANALYTICS_BACKEND_PROVIDER: bigquery

  kong:
    container_name: supabase-kong
    image: kong:2.8.1
    restart: unless-stopped
    ports:
      - ${KONG_HTTP_PORT}:8000/tcp
      - ${KONG_HTTPS_PORT}:8443/tcp
    volumes:
      # https://github.com/supabase/supabase/issues/12661
      - ./volumes/api/kong.yml:/home/kong/temp.yml:ro,z
    environment:
      KONG_DATABASE: 'off'
      KONG_DECLARATIVE_CONFIG: /home/kong/kong.yml
      # https://github.com/supabase/cli/issues/14
      KONG_DNS_ORDER: LAST,A,CNAME
      KONG_PLUGINS: request-transformer,cors,key-auth,acl,basic-auth
      KONG_NGINX_PROXY_PROXY_BUFFER_SIZE: 160k
      KONG_NGINX_PROXY_PROXY_BUFFERS: 64 160k
      SUPABASE_ANON_KEY: ${ANON_KEY}
      SUPABASE_SERVICE_KEY: ${SERVICE_ROLE_KEY}
      DASHBOARD_USERNAME: ${DASHBOARD_USERNAME}
      DASHBOARD_PASSWORD: ${DASHBOARD_PASSWORD}
    # https://unix.stackexchange.com/a/294837
    entrypoint: bash -c 'eval "echo \"$$(cat ~/temp.yml)\"" > ~/kong.yml && /docker-entrypoint.sh kong docker-start'

  auth:
    container_name: supabase-auth
    image: supabase/gotrue:v2.177.0
    restart: unless-stopped
    healthcheck:
      test:
        [
          'CMD',
          'wget',
          '--no-verbose',
          '--tries=1',
          '--spider',
          'http://localhost:9999/health',
        ]
      timeout: 5s
      interval: 5s
      retries: 3
    depends_on:
      db:
        # Disable this if you are using an external Postgres database
        condition: service_healthy
    environment:
      GOTRUE_API_HOST: 0.0.0.0
      GOTRUE_API_PORT: 9999
      API_EXTERNAL_URL: ${API_EXTERNAL_URL}

      GOTRUE_DB_DRIVER: postgres
      GOTRUE_DB_DATABASE_URL: postgres://supabase_auth_admin:${POSTGRES_PASSWORD}@${POSTGRES_HOST}:${POSTGRES_PORT}/${POSTGRES_DB}

      GOTRUE_SITE_URL: ${SITE_URL}
      GOTRUE_URI_ALLOW_LIST: ${ADDITIONAL_REDIRECT_URLS}
      GOTRUE_DISABLE_SIGNUP: ${DISABLE_SIGNUP}

      GOTRUE_JWT_ADMIN_ROLES: service_role
      GOTRUE_JWT_AUD: authenticated
      GOTRUE_JWT_DEFAULT_GROUP_NAME: authenticated
      GOTRUE_JWT_EXP: ${JWT_EXPIRY}
      GOTRUE_JWT_SECRET: ${JWT_SECRET}

      GOTRUE_EXTERNAL_EMAIL_ENABLED: ${ENABLE_EMAIL_SIGNUP}
      GOTRUE_EXTERNAL_ANONYMOUS_USERS_ENABLED: ${ENABLE_ANONYMOUS_USERS}
      GOTRUE_MAILER_AUTOCONFIRM: ${ENABLE_EMAIL_AUTOCONFIRM}

      # Uncomment to bypass nonce check in ID Token flow. Commonly set to true when using Google Sign In on mobile.
      # GOTRUE_EXTERNAL_SKIP_NONCE_CHECK: true

      # GOTRUE_MAILER_SECURE_EMAIL_CHANGE_ENABLED: true
      # GOTRUE_SMTP_MAX_FREQUENCY: 1s
      GOTRUE_SMTP_ADMIN_EMAIL: ${SMTP_ADMIN_EMAIL}
      GOTRUE_SMTP_HOST: ${SMTP_HOST}
      GOTRUE_SMTP_PORT: ${SMTP_PORT}
      GOTRUE_SMTP_USER: ${SMTP_USER}
      GOTRUE_SMTP_PASS: ${SMTP_PASS}
      GOTRUE_SMTP_SENDER_NAME: ${SMTP_SENDER_NAME}
      GOTRUE_MAILER_URLPATHS_INVITE: ${MAILER_URLPATHS_INVITE}
      GOTRUE_MAILER_URLPATHS_CONFIRMATION: ${MAILER_URLPATHS_CONFIRMATION}
      GOTRUE_MAILER_URLPATHS_RECOVERY: ${MAILER_URLPATHS_RECOVERY}
      GOTRUE_MAILER_URLPATHS_EMAIL_CHANGE: ${MAILER_URLPATHS_EMAIL_CHANGE}

      GOTRUE_EXTERNAL_PHONE_ENABLED: ${ENABLE_PHONE_SIGNUP}
      GOTRUE_SMS_AUTOCONFIRM: ${ENABLE_PHONE_AUTOCONFIRM}
      # Uncomment to enable custom access token hook. Please see: https://supabase.com/docs/guides/auth/auth-hooks for full list of hooks and additional details about custom_access_token_hook

      # GOTRUE_HOOK_CUSTOM_ACCESS_TOKEN_ENABLED: "true"
      # GOTRUE_HOOK_CUSTOM_ACCESS_TOKEN_URI: "pg-functions://postgres/public/custom_access_token_hook"
      # GOTRUE_HOOK_CUSTOM_ACCESS_TOKEN_SECRETS: "<standard-base64-secret>"

      # GOTRUE_HOOK_MFA_VERIFICATION_ATTEMPT_ENABLED: "true"
      # GOTRUE_HOOK_MFA_VERIFICATION_ATTEMPT_URI: "pg-functions://postgres/public/mfa_verification_attempt"

      # GOTRUE_HOOK_PASSWORD_VERIFICATION_ATTEMPT_ENABLED: "true"
      # GOTRUE_HOOK_PASSWORD_VERIFICATION_ATTEMPT_URI: "pg-functions://postgres/public/password_verification_attempt"

      # GOTRUE_HOOK_SEND_SMS_ENABLED: "false"
      # GOTRUE_HOOK_SEND_SMS_URI: "pg-functions://postgres/public/custom_access_token_hook"
      # GOTRUE_HOOK_SEND_SMS_SECRETS: "v1,whsec_VGhpcyBpcyBhbiBleGFtcGxlIG9mIGEgc2hvcnRlciBCYXNlNjQgc3RyaW5n"

      # GOTRUE_HOOK_SEND_EMAIL_ENABLED: "false"
      # GOTRUE_HOOK_SEND_EMAIL_URI: "http://host.docker.internal:54321/functions/v1/email_sender"
      # GOTRUE_HOOK_SEND_EMAIL_SECRETS: "v1,whsec_VGhpcyBpcyBhbiBleGFtcGxlIG9mIGEgc2hvcnRlciBCYXNlNjQgc3RyaW5n"

  rest:
    container_name: supabase-rest
    image: postgrest/postgrest:v12.2.12
    restart: unless-stopped
    depends_on:
      db:
        # Disable this if you are using an external Postgres database
        condition: service_healthy
    environment:
      PGRST_DB_URI: postgres://authenticator:${POSTGRES_PASSWORD}@${POSTGRES_HOST}:${POSTGRES_PORT}/${POSTGRES_DB}
      PGRST_DB_SCHEMAS: ${PGRST_DB_SCHEMAS}
      PGRST_DB_ANON_ROLE: anon
      PGRST_JWT_SECRET: ${JWT_SECRET}
      PGRST_DB_USE_LEGACY_GUCS: 'false'
      PGRST_APP_SETTINGS_JWT_SECRET: ${JWT_SECRET}
      PGRST_APP_SETTINGS_JWT_EXP: ${JWT_EXPIRY}
    command: ['postgrest']

  realtime:
    # This container name looks inconsistent but is correct because realtime constructs tenant id by parsing the subdomain
    container_name: realtime-dev.supabase-realtime
    image: supabase/realtime:v2.34.47
    restart: unless-stopped
    depends_on:
      db:
        # Disable this if you are using an external Postgres database
        condition: service_healthy
    healthcheck:
      test:
        [
          'CMD',
          'curl',
          '-sSfL',
          '--head',
          '-o',
          '/dev/null',
          '-H',
          'Authorization: Bearer ${ANON_KEY}',
          'http://localhost:4000/api/tenants/realtime-dev/health',
        ]
      timeout: 5s
      interval: 5s
      retries: 3
    environment:
      PORT: 4000
      DB_HOST: ${POSTGRES_HOST}
      DB_PORT: ${POSTGRES_PORT}
      DB_USER: supabase_admin
      DB_PASSWORD: ${POSTGRES_PASSWORD}
      DB_NAME: ${POSTGRES_DB}
      DB_AFTER_CONNECT_QUERY: 'SET search_path TO _realtime'
      DB_ENC_KEY: supabaserealtime
      API_JWT_SECRET: ${JWT_SECRET}
      SECRET_KEY_BASE: ${SECRET_KEY_BASE}
      ERL_AFLAGS: -proto_dist inet_tcp
      DNS_NODES: "''"
      RLIMIT_NOFILE: '10000'
      APP_NAME: realtime
      SEED_SELF_HOST: true
      RUN_JANITOR: true

  # To use S3 backed storage: docker compose -f docker-compose.yml -f docker-compose.s3.yml up
  storage:
    container_name: supabase-storage
    image: supabase/storage-api:v1.25.7
    restart: unless-stopped
    # volumes:
    #   - ./volumes/storage:/var/lib/storage:z  # Commented out for ephemeral storage
    healthcheck:
      test:
        [
          'CMD',
          'wget',
          '--no-verbose',
          '--tries=1',
          '--spider',
          'http://storage:5000/status',
        ]
      timeout: 5s
      interval: 5s
      retries: 3
    depends_on:
      db:
        # Disable this if you are using an external Postgres database
        condition: service_healthy
      rest:
        condition: service_started
      imgproxy:
        condition: service_started
    environment:
      ANON_KEY: ${ANON_KEY}
      SERVICE_KEY: ${SERVICE_ROLE_KEY}
      POSTGREST_URL: http://rest:3000
      PGRST_JWT_SECRET: ${JWT_SECRET}
      DATABASE_URL: postgres://supabase_storage_admin:${POSTGRES_PASSWORD}@${POSTGRES_HOST}:${POSTGRES_PORT}/${POSTGRES_DB}
      FILE_SIZE_LIMIT: 52428800
      STORAGE_BACKEND: file
      FILE_STORAGE_BACKEND_PATH: /var/lib/storage
      TENANT_ID: stub
      # TODO: https://github.com/supabase/storage-api/issues/55
      REGION: stub
      GLOBAL_S3_BUCKET: stub
      ENABLE_IMAGE_TRANSFORMATION: 'true'
      IMGPROXY_URL: http://imgproxy:5001

  imgproxy:
    container_name: supabase-imgproxy
    image: darthsim/imgproxy:v3.8.0
    restart: unless-stopped
    # volumes:
    #   - ./volumes/storage:/var/lib/storage:z  # Commented out for ephemeral storage
    healthcheck:
      test: ['CMD', 'imgproxy', 'health']
      timeout: 5s
      interval: 5s
      retries: 3
    environment:
      IMGPROXY_BIND: ':5001'
      IMGPROXY_LOCAL_FILESYSTEM_ROOT: /
      IMGPROXY_USE_ETAG: 'true'
      IMGPROXY_ENABLE_WEBP_DETECTION: ${IMGPROXY_ENABLE_WEBP_DETECTION}

  meta:
    container_name: supabase-meta
    image: supabase/postgres-meta:v0.91.0
    restart: unless-stopped
    depends_on:
      db:
        # Disable this if you are using an external Postgres database
        condition: service_healthy
    environment:
      PG_META_PORT: 8080
      PG_META_DB_HOST: ${POSTGRES_HOST}
      PG_META_DB_PORT: ${POSTGRES_PORT}
      PG_META_DB_NAME: ${POSTGRES_DB}
      PG_META_DB_USER: supabase_admin
      PG_META_DB_PASSWORD: ${POSTGRES_PASSWORD}

  functions:
    container_name: supabase-edge-functions
    image: supabase/edge-runtime:v1.69.6
    restart: unless-stopped
    volumes:
      - ./volumes/functions:/home/deno/functions:Z
    environment:
      JWT_SECRET: ${JWT_SECRET}
      SUPABASE_URL: http://kong:8000
      SUPABASE_ANON_KEY: ${ANON_KEY}
      SUPABASE_SERVICE_ROLE_KEY: ${SERVICE_ROLE_KEY}
      SUPABASE_DB_URL: postgresql://postgres:${POSTGRES_PASSWORD}@${POSTGRES_HOST}:${POSTGRES_PORT}/${POSTGRES_DB}
      # TODO: Allow configuring VERIFY_JWT per function. This PR might help: https://github.com/supabase/cli/pull/786
      VERIFY_JWT: '${FUNCTIONS_VERIFY_JWT}'
    command: ['start', '--main-service', '/home/deno/functions/main']

  # Comment out everything below this point if you are using an external Postgres database
  db:
    container_name: supabase-db
    image: supabase/postgres:15.8.1.060
    restart: unless-stopped
    volumes:
      - ./volumes/db/realtime.sql:/docker-entrypoint-initdb.d/migrations/99-realtime.sql:Z
      # Must be superuser to create event trigger
      - ./volumes/db/webhooks.sql:/docker-entrypoint-initdb.d/init-scripts/98-webhooks.sql:Z
      # Must be superuser to alter reserved role
      - ./volumes/db/roles.sql:/docker-entrypoint-initdb.d/init-scripts/99-roles.sql:Z
      # Initialize the database settings with JWT_SECRET and JWT_EXP
      - ./volumes/db/jwt.sql:/docker-entrypoint-initdb.d/init-scripts/99-jwt.sql:Z
      # PGDATA directory is persisted between restarts
      # - ./volumes/db/data:/var/lib/postgresql/data:Z  # Commented out for ephemeral DB
      # Changes required for internal supabase data such as _analytics
      - ./volumes/db/_supabase.sql:/docker-entrypoint-initdb.d/migrations/97-_supabase.sql:Z
      # Changes required for Analytics support
      - ./volumes/db/logs.sql:/docker-entrypoint-initdb.d/migrations/99-logs.sql:Z
      # Changes required for Pooler support
      - ./volumes/db/pooler.sql:/docker-entrypoint-initdb.d/migrations/99-pooler.sql:Z
      # Use named volume to persist pgsodium decryption key between restarts
      # - db-config:/etc/postgresql-custom  # Commented out for ephemeral DB
    healthcheck:
      test: ['CMD', 'pg_isready', '-U', 'postgres', '-h', 'localhost']
      interval: 5s
      timeout: 5s
      retries: 10
    ports:
      - 5433:5432
    environment:
      POSTGRES_HOST: /var/run/postgresql
      PGPORT: ${POSTGRES_PORT}
      POSTGRES_PORT: ${POSTGRES_PORT}
      PGPASSWORD: ${POSTGRES_PASSWORD}
      POSTGRES_PASSWORD: ${POSTGRES_PASSWORD}
      PGDATABASE: ${POSTGRES_DB}
      POSTGRES_DB: ${POSTGRES_DB}
      JWT_SECRET: ${JWT_SECRET}
      JWT_EXP: ${JWT_EXPIRY}
    command: [
        'postgres',
        '-c',
        'config_file=/etc/postgresql/postgresql.conf',
        '-c',
        'log_min_messages=fatal', # prevents Realtime polling queries from appearing in logs
      ]

  # Update the DATABASE_URL if you are using an external Postgres database
<<<<<<< HEAD

volumes:
  db-config:
=======
# volumes:
# db-config:  # Commented out for ephemeral DB
>>>>>>> 423447f7
<|MERGE_RESOLUTION|>--- conflicted
+++ resolved
@@ -354,11 +354,5 @@
       ]
 
   # Update the DATABASE_URL if you are using an external Postgres database
-<<<<<<< HEAD
-
-volumes:
-  db-config:
-=======
 # volumes:
-# db-config:  # Commented out for ephemeral DB
->>>>>>> 423447f7
+# db-config:  # Commented out for ephemeral DB