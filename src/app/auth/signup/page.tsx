--- conflicted
+++ resolved
@@ -44,18 +44,8 @@
   // Redirect if already logged in
   useEffect(() => {
     if (!authLoading && user && userProfile) {
-<<<<<<< HEAD
-      // All users (STAFF, MANAGER) go to personal dashboard
-      // HR_ADMIN still uses their own dashboard
-      if (userProfile.role === 'HR_ADMIN') {
-        router.push('/dashboard/hr');
-      } else {
-        router.push('/dashboard/personal');
-      }
-=======
       // All users (STAFF, MANAGER, HR/Admin) go to personal dashboard
       router.push('/dashboard/personal');
->>>>>>> 2b048dc9
     }
   }, [user, userProfile, authLoading, router]);
 
