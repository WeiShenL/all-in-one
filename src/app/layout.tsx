--- conflicted
+++ resolved
@@ -21,13 +21,6 @@
   children: React.ReactNode;
 }) {
   return (
-<<<<<<< HEAD
-    <html lang='en'>
-      <body className={inter.className}>
-        <AuthProvider>
-          <TRPCProvider>
-            <NotificationProvider autoRemoveDelay={60000}>
-=======
     <html lang='en' style={{ margin: 0, padding: 0 }}>
       <head>
         <style
@@ -49,10 +42,9 @@
         />
       </head>
       <body className={inter.className} style={{ margin: 0, padding: 0 }}>
-        <NotificationProvider autoRemoveDelay={60000}>
-          <AuthProvider>
-            <TRPCProvider>
->>>>>>> 193dac17
+        <AuthProvider>
+          <TRPCProvider>
+            <NotificationProvider autoRemoveDelay={60000}>
               {children}
               <ToastContainer />
             </NotificationProvider>
