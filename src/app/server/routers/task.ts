--- conflicted
+++ resolved
@@ -684,7 +684,6 @@
         task.getAssignees().forEach(userId => userIds.add(userId));
       });
 
-<<<<<<< HEAD
       // Get all unique owner IDs
       const ownerIds = new Set<string>();
       tasks.forEach(task => {
@@ -712,15 +711,6 @@
 
       const userMap = new Map(users.map(u => [u.id, u]));
       const departmentMap = new Map(departments.map(d => [d.id, d]));
-=======
-      // Fetch user details for all assignees
-      const users = await ctx.prisma.userProfile.findMany({
-        where: { id: { in: Array.from(userIds) } },
-        select: { id: true, name: true, email: true },
-      });
-
-      const userMap = new Map(users.map(u => [u.id, u]));
->>>>>>> 2b048dc9
 
       // Add canEdit=true and full user details to all personal tasks
       return tasks.map(task => {
@@ -739,7 +729,6 @@
 
         return {
           ...serialized,
-<<<<<<< HEAD
           owner: userMap.get(task.getOwnerId()) || {
             id: task.getOwnerId(),
             name: null,
@@ -749,8 +738,6 @@
             id: task.getDepartmentId(),
             name: 'Unknown Department',
           },
-=======
->>>>>>> 2b048dc9
           assignments: assignmentsWithDetails,
           canEdit: true,
         };
@@ -968,8 +955,6 @@
     return await taskService.getDepartmentTasksForUser(userId);
   }),
 
-<<<<<<< HEAD
-=======
   /**
    * Get company-wide tasks (HR/Admin only)
    * Used by Company Overview Dashboard
@@ -996,7 +981,6 @@
       return await taskService.getCompanyTasks(userId, input);
     }),
 
->>>>>>> 2b048dc9
   // ============================================
   // CALENDAR EVENT OPERATIONS
   // ============================================
