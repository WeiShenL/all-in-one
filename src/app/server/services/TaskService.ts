import { BaseService } from './BaseService';
import {
  CreateTaskInput,
  UpdateTaskInput,
  TaskFilters,
  DashboardData,
  DashboardMetrics,
} from '../types';
import { TaskStatus, Task } from '@prisma/client';
import { AuthorizationService } from './AuthorizationService';

type TaskWithOwner = Task & {
  owner: {
    id: string;
    name: string | null;
  };
};

type TaskHierarchyNode = TaskWithOwner & {
  subtasks: TaskHierarchyNode[];
};

/**
 * TaskService
 *
 * Handles all business logic related to tasks including:
 * - Task CRUD operations
 * - Task assignment management
 * - Subtask relationships
 * - Task status management
 * - Task filtering and queries
 */
export class TaskService extends BaseService {
  /**
   * Get all tasks with optional filters
   * @param filters - Optional filters for tasks
   * @returns Array of tasks
   */
  async getAll(filters?: TaskFilters) {
    try {
      return await this.prisma.task.findMany({
        where: {
          ownerId: filters?.ownerId,
          projectId: filters?.projectId,
          departmentId: filters?.departmentId,
          status: filters?.status,
          isArchived: filters?.isArchived ?? false,
          parentTaskId: filters?.parentTaskId,
        },
        include: {
          owner: {
            select: {
              id: true,
              name: true,
              email: true,
            },
          },
          project: {
            select: {
              id: true,
              name: true,
            },
          },
          department: {
            select: {
              id: true,
              name: true,
            },
          },
          assignments: {
            include: {
              user: {
                select: {
                  id: true,
                  name: true,
                  email: true,
                },
              },
            },
          },
          subtasks: {
            where: {
              isArchived: false,
            },
            select: {
              id: true,
              title: true,
              status: true,
              dueDate: true,
            },
          },
        },
        orderBy: {
          dueDate: 'asc',
        },
      });
    } catch (error) {
      this.handleError(error, 'getAll');
    }
  }

  /**
   * Get task by ID with full details
   * @param id - Task ID
   * @returns Task or null
   */
  async getById(id: string) {
    try {
      this.validateId(id, 'Task ID');

      return await this.prisma.task.findUnique({
        where: { id },
        include: {
          owner: {
            select: {
              id: true,
              name: true,
              email: true,
              role: true,
            },
          },
          project: {
            select: {
              id: true,
              name: true,
              status: true,
            },
          },
          department: {
            select: {
              id: true,
              name: true,
            },
          },
          parentTask: {
            select: {
              id: true,
              title: true,
              status: true,
            },
          },
          subtasks: {
            where: {
              isArchived: false,
            },
            include: {
              owner: {
                select: {
                  id: true,
                  name: true,
                },
              },
            },
          },
          assignments: {
            include: {
              user: {
                select: {
                  id: true,
                  name: true,
                  email: true,
                  role: true,
                },
              },
              assignedBy: {
                select: {
                  id: true,
                  name: true,
                },
              },
            },
          },
          comments: {
            include: {
              user: {
                select: {
                  id: true,
                  name: true,
                },
              },
            },
            orderBy: {
              createdAt: 'desc',
            },
          },
          files: {
            include: {
              uploadedBy: {
                select: {
                  id: true,
                  name: true,
                },
              },
            },
            orderBy: {
              uploadedAt: 'desc',
            },
          },
          tags: {
            include: {
              tag: true,
            },
          },
        },
      });
    } catch (error) {
      this.handleError(error, 'getById');
    }
  }

  /**
   * Get tasks in a project
   * @param projectId - Project ID
   * @returns Array of tasks
   */
  async getByProject(projectId: string) {
    try {
      this.validateId(projectId, 'Project ID');

      return await this.getAll({ projectId });
    } catch (error) {
      this.handleError(error, 'getByProject');
    }
  }

  /**
   * Get tasks assigned to a user
   * @param userId - User ID
   * @returns Array of tasks
   */
  async getByAssignee(userId: string) {
    try {
      this.validateId(userId, 'User ID');

      const assignments = await this.prisma.taskAssignment.findMany({
        where: {
          userId,
          task: {
            isArchived: false,
          },
        },
        include: {
          task: {
            include: {
              owner: {
                select: {
                  id: true,
                  name: true,
                  email: true,
                },
              },
              project: {
                select: {
                  id: true,
                  name: true,
                },
              },
              department: {
                select: {
                  id: true,
                  name: true,
                },
              },
            },
          },
        },
      });

      return assignments.map(a => a.task);
    } catch (error) {
      this.handleError(error, 'getByAssignee');
    }
  }

  /**
   * Get tasks owned by a user
   * @param ownerId - Owner user ID
   * @returns Array of tasks
   */
  async getByOwner(ownerId: string) {
    try {
      this.validateId(ownerId, 'Owner ID');

      return await this.getAll({ ownerId });
    } catch (error) {
      this.handleError(error, 'getByOwner');
    }
  }

  /**
   * Get subtasks of a parent task
   * @param parentTaskId - Parent task ID
   * @returns Array of subtasks
   */
  async getSubtasks(parentTaskId: string) {
    try {
      this.validateId(parentTaskId, 'Parent Task ID');

      return await this.getAll({ parentTaskId });
    } catch (error) {
      this.handleError(error, 'getSubtasks');
    }
  }

  /**
   * Create a new task with assignments and tags
   * @param data - Task creation data
   * @returns Created task with all relations
   */
  async create(data: CreateTaskInput) {
    try {
      // Validate owner exists and is active
      const owner = await this.prisma.userProfile.findUnique({
        where: { id: data.ownerId },
      });

      if (!owner || !owner.isActive) {
        throw new Error('Owner not found or inactive');
      }

      // Validate department exists
      const department = await this.prisma.department.findUnique({
        where: { id: data.departmentId },
      });

      if (!department) {
        throw new Error('Department not found');
      }

      // Validate project if provided
      if (data.projectId) {
        const project = await this.prisma.project.findUnique({
          where: { id: data.projectId },
        });

        if (!project) {
          throw new Error('Project not found');
        }
      }

      // Validate parent task if provided (for subtasks) - TGO026
      if (data.parentTaskId) {
        const parentTask = await this.prisma.task.findUnique({
          where: { id: data.parentTaskId },
          select: {
            id: true,
            parentTaskId: true,
          },
        });

        if (!parentTask) {
          throw new Error('Parent task not found');
        }

        // Check subtask depth limit (2 levels max)
        if (parentTask.parentTaskId) {
          throw new Error('Maximum subtask depth is 2 levels (TGO026)');
        }
      }

      // Validate all assignees exist and are active
      if (data.assigneeIds && data.assigneeIds.length > 0) {
        const assignees = await this.prisma.userProfile.findMany({
          where: {
            id: { in: data.assigneeIds },
          },
        });

        if (assignees.length !== data.assigneeIds.length) {
          throw new Error('One or more assignees not found');
        }

        const inactiveAssignees = assignees.filter(a => !a.isActive);
        if (inactiveAssignees.length > 0) {
          throw new Error('One or more assignees are inactive');
        }
      }

      // Handle tags - create or find existing tags
      const tagIds: string[] = [];
      if (data.tags && data.tags.length > 0) {
        for (const tagName of data.tags) {
          // Try to find existing tag
          let tag = await this.prisma.tag.findUnique({
            where: { name: tagName },
          });

          // Create tag if it doesn't exist
          if (!tag) {
            tag = await this.prisma.tag.create({
              data: { name: tagName },
            });
          }

          tagIds.push(tag.id);
        }
      }

      // Create the task with priority defaulting to 5 (medium on 1-10 scale)
      const createdTask = await this.prisma.task.create({
        data: {
          title: data.title,
          description: data.description,
          priority: data.priority ?? 5,
          dueDate: data.dueDate,
          ownerId: data.ownerId,
          departmentId: data.departmentId,
          projectId: data.projectId,
          parentTaskId: data.parentTaskId,
          recurringInterval: data.recurringInterval,
        },
        include: {
          owner: {
            select: {
              id: true,
              name: true,
              email: true,
            },
          },
          department: {
            select: {
              id: true,
              name: true,
            },
          },
          project: {
            select: {
              id: true,
              name: true,
            },
          },
          parentTask: {
            select: {
              id: true,
              title: true,
            },
          },
        },
      });

      // Create task assignments for all assignees
      if (data.assigneeIds && data.assigneeIds.length > 0) {
        await this.prisma.taskAssignment.createMany({
          data: data.assigneeIds.map(userId => ({
            taskId: createdTask.id,
            userId,
            assignedById: data.ownerId,
          })),
        });
      }

      // Link tags to task
      if (tagIds.length > 0) {
        await this.prisma.taskTag.createMany({
          data: tagIds.map(tagId => ({
            taskId: createdTask.id,
            tagId,
          })),
        });
      }

      // Fetch and return the complete task with all relations for immediate dashboard display
      return await this.getById(createdTask.id);
    } catch (error) {
      this.handleError(error, 'create');
    }
  }

  /**
   * Update a task
   * @param id - Task ID
   * @param data - Task update data
   * @returns Updated task
   */
  async update(id: string, data: UpdateTaskInput) {
    try {
      this.validateId(id, 'Task ID');

      // Check task exists
      const existing = await this.prisma.task.findUnique({
        where: { id },
      });

      if (!existing) {
        throw new Error('Task not found');
      }

      return await this.prisma.task.update({
        where: { id },
        data,
        include: {
          owner: {
            select: {
              id: true,
              name: true,
              email: true,
            },
          },
          project: {
            select: {
              id: true,
              name: true,
            },
          },
          department: {
            select: {
              id: true,
              name: true,
            },
          },
        },
      });
    } catch (error) {
      this.handleError(error, 'update');
    }
  }

  /**
   * Get tasks in a department
   * @param departmentId - Department ID
   * @returns Array of tasks
   */
  async getByDepartment(departmentId: string) {
    try {
      this.validateId(departmentId, 'Department ID');

      return await this.getAll({ departmentId });
    } catch (error) {
      this.handleError(error, 'getByDepartment');
    }
  }

  /**
   * Update task status
   * Automatically generates next recurring task instance when a recurring task is completed
   * @param id - Task ID
   * @param status - New status
   * @returns Updated task
   */
  async updateStatus(id: string, status: TaskStatus) {
    try {
      this.validateId(id, 'Task ID');

      // Get task details before updating to check for recurring interval
      const task = await this.prisma.task.findUnique({
        where: { id },
        include: {
          assignments: {
            select: {
              userId: true,
            },
          },
          tags: {
            select: {
              tagId: true,
            },
          },
        },
      });

      if (!task) {
        throw new Error('Task not found');
      }

      // If task is being marked as COMPLETED and has a recurring interval, create next instance

      if (status === 'COMPLETED' && (task as any).recurringInterval) {
        await this.generateNextRecurringTask(task as any);
      }

      // Update the task status
      const updatedTask = await this.update(id, { status });

      return updatedTask;
    } catch (error) {
      this.handleError(error, 'updateStatus');
    }
  }

  /**
   * Generate the next instance of a recurring task
   * @param completedTask - The completed recurring task
   * @returns Newly created recurring task instance
   */
  private async generateNextRecurringTask(completedTask: {
    id: string;
    title: string;
    description: string;
    priority: number;
    dueDate: Date;
    ownerId: string;
    projectId: string | null;
    departmentId: string;
    parentTaskId: string | null;
    recurringInterval: number | null;
    assignments: Array<{ userId: string }>;
    tags: Array<{ tagId: string }>;
  }) {
    try {
      if (!completedTask.recurringInterval) {
        return;
      }

      // Calculate new due date by adding recurring interval (in days) to original due date
      // Use UTC methods to avoid timezone issues
      const newDueDate = new Date(completedTask.dueDate);
      newDueDate.setUTCDate(
        newDueDate.getUTCDate() + completedTask.recurringInterval
      );

      // Extract assignee IDs
      const assigneeIds = completedTask.assignments.map(a => a.userId);

      // Extract tag names if tags exist
      let tagNames: string[] = [];
      if (completedTask.tags && completedTask.tags.length > 0) {
        const tagIds = completedTask.tags.map(tt => tt.tagId);
        const tags = await this.prisma.tag.findMany({
          where: { id: { in: tagIds } },
        });
        tagNames = tags.map(tag => tag.name);
      }

      // Create the next task instance
      const nextTask = await this.create({
        title: completedTask.title,
        description: completedTask.description,
        priority: completedTask.priority,
        dueDate: newDueDate,
        ownerId: completedTask.ownerId,
        assigneeIds,
        departmentId: completedTask.departmentId,
        projectId: completedTask.projectId || undefined,
        parentTaskId: completedTask.parentTaskId || undefined,
        recurringInterval: completedTask.recurringInterval, // Keep the recurring interval
        tags: tagNames.length > 0 ? tagNames : undefined,
      });

      return nextTask;
    } catch (error) {
      console.error('Failed to generate next recurring task:', error);
      // Don't throw - we don't want to fail the status update if recurring generation fails
    }
  }

  /**
   * Assign a user to a task
   * @param taskId - Task ID
   * @param userId - User ID to assign
   * @param assignedById - ID of user making the assignment
   * @returns Created task assignment
   */
  async assignUser(taskId: string, userId: string, assignedById: string) {
    try {
      this.validateId(taskId, 'Task ID');
      this.validateId(userId, 'User ID');
      this.validateId(assignedById, 'Assigned By User ID');

      // Verify task exists
      const task = await this.prisma.task.findUnique({
        where: { id: taskId },
        // ===== NEW: Include assignments to count them =====
        include: {
          assignments: true,
        },
      });

      if (!task) {
        throw new Error('Task not found');
      }

      // ===== NEW: Check max 5 assignees limit =====
      if (task.assignments.length >= 5) {
        throw new Error('Maximum 5 assignees allowed per task');
      }

      // Verify user exists
      const user = await this.prisma.userProfile.findUnique({
        where: { id: userId },
      });

      if (!user || !user.isActive) {
        throw new Error('User not found or inactive');
      }

      // Check if already assigned
      const existingAssignment = await this.prisma.taskAssignment.findUnique({
        where: {
          taskId_userId: {
            taskId,
            userId,
          },
        },
      });

      if (existingAssignment) {
        throw new Error('User is already assigned to this task');
      }

      return await this.prisma.taskAssignment.create({
        data: {
          taskId,
          userId,
          assignedById,
        },
        include: {
          user: {
            select: {
              id: true,
              name: true,
              email: true,
              role: true,
            },
          },
          assignedBy: {
            select: {
              id: true,
              name: true,
            },
          },
        },
      });
    } catch (error) {
      this.handleError(error, 'assignUser');
    }
  }

  /**
   * Remove a user assignment from a task
   * @param taskId - Task ID
   * @param userId - User ID to unassign
   * @returns Deleted task assignment
   */
  async unassignUser(taskId: string, userId: string) {
    try {
      this.validateId(taskId, 'Task ID');
      this.validateId(userId, 'User ID');

      return await this.prisma.taskAssignment.delete({
        where: {
          taskId_userId: {
            taskId,
            userId,
          },
        },
      });
    } catch (error) {
      this.handleError(error, 'unassignUser');
    }
  }

  /**
   * Archive a task
   * @param id - Task ID
   * @returns Updated task
   */
  async archive(id: string) {
    try {
      this.validateId(id, 'Task ID');

      return await this.update(id, { isArchived: true });
    } catch (error) {
      this.handleError(error, 'archive');
    }
  }

  /**
   * Delete a task (hard delete)
   * @param id - Task ID
   * @returns Deleted task
   */
  async delete(id: string) {
    try {
      this.validateId(id, 'Task ID');

      // Check if task has subtasks
      const subtasks = await this.prisma.task.findMany({
        where: { parentTaskId: id },
      });

      if (subtasks.length > 0) {
        throw new Error(
          'Cannot delete task with subtasks. Archive it instead.'
        );
      }

      return await this.prisma.task.delete({
        where: { id },
      });
    } catch (error) {
      this.handleError(error, 'delete');
    }
  }

  /**
   * Get the full task hierarchy (parent and all subtasks)
   * @param taskId - Task ID
   * @returns Object with parent and subtask chain
   */
  async getTaskHierarchy(taskId: string) {
    try {
      this.validateId(taskId, 'Task ID');

      const task = await this.getById(taskId);

      if (!task) {
        throw new Error('Task not found');
      }

      // Get parent chain
      const parentChain = [];
      let currentParentId = task.parentTaskId;

      while (currentParentId) {
        const parent = await this.prisma.task.findUnique({
          where: { id: currentParentId },
          select: {
            id: true,
            title: true,
            status: true,
            priority: true,
            dueDate: true,
            parentTaskId: true,
          },
        });

        if (!parent) {
          break;
        }

        parentChain.unshift(parent);
        currentParentId = parent.parentTaskId;
      }

      // Get all subtasks recursively
      const getAllSubtasks = async (
        parentId: string
      ): Promise<TaskHierarchyNode[]> => {
        const subtasks = await this.prisma.task.findMany({
          where: {
            parentTaskId: parentId,
            isArchived: false,
          },
          include: {
            owner: {
              select: {
                id: true,
                name: true,
              },
            },
          },
        });

        const subtasksWithChildren = await Promise.all(
          subtasks.map(async subtask => ({
            ...subtask,
            subtasks: await getAllSubtasks(subtask.id),
          }))
        );

        return subtasksWithChildren;
      };

      const subtaskTree = await getAllSubtasks(taskId);

      return {
        parentChain: parentChain.map(parent => ({
          ...parent,
          priority: parent.priority, // Map priority to priorityBucket for frontend consistency
        })),
        currentTask: {
          ...task,
          priority: task.priority, // Map priority to priority for frontend consistency
        },
        subtaskTree: subtaskTree.map(subtask => ({
          ...subtask,
          priority: subtask.priority, // Map priority to priorityBucket for frontend consistency
        })),
      };
    } catch (error) {
      this.handleError(error, 'getTaskHierarchy');
    }
  }

  /**
   * Create a calendar event for a task
   * @param taskId - Task ID
   * @param userId - User ID
   * @param title - Event title
   * @param eventDate - Event date
   * @returns Created calendar event
   */
  async createCalendarEvent(
    taskId: string,
    userId: string,
    title: string,
    eventDate: Date
  ) {
    try {
      this.validateId(taskId, 'Task ID');
      this.validateId(userId, 'User ID');

      const task = await this.prisma.task.findUnique({
        where: { id: taskId },
      });

      if (!task) {
        throw new Error('Task not found');
      }

      return await this.prisma.calendarEvent.create({
        data: {
          taskId,
          userId,
          title,
          eventDate,
        },
        include: {
          task: {
            select: {
              id: true,
              title: true,
            },
          },
        },
      });
    } catch (error) {
      this.handleError(error, 'createCalendarEvent');
    }
  }

  /**
   * Get calendar events for a task
   * @param taskId - Task ID
   * @returns Array of calendar events
   */
  async getCalendarEvents(taskId: string) {
    try {
      this.validateId(taskId, 'Task ID');

      return await this.prisma.calendarEvent.findMany({
        where: { taskId },
        include: {
          user: {
            select: {
              id: true,
              name: true,
              email: true,
            },
          },
        },
        orderBy: {
          eventDate: 'asc',
        },
      });
    } catch (error) {
      this.handleError(error, 'getCalendarEvents');
    }
  }

  /**
   * Add a tag to a task
   * @param taskId - Task ID
   * @param tagId - Tag ID
   * @returns Created task tag relationship
   */
  async addTag(taskId: string, tagId: string) {
    try {
      this.validateId(taskId, 'Task ID');
      this.validateId(tagId, 'Tag ID');

      const task = await this.prisma.task.findUnique({
        where: { id: taskId },
      });

      if (!task) {
        throw new Error('Task not found');
      }

      const tag = await this.prisma.tag.findUnique({
        where: { id: tagId },
      });

      if (!tag) {
        throw new Error('Tag not found');
      }

      const existing = await this.prisma.taskTag.findUnique({
        where: {
          taskId_tagId: {
            taskId,
            tagId,
          },
        },
      });

      if (existing) {
        throw new Error('Task already has this tag');
      }

      return await this.prisma.taskTag.create({
        data: {
          taskId,
          tagId,
        },
        include: {
          tag: true,
        },
      });
    } catch (error) {
      this.handleError(error, 'addTag');
    }
  }

  /**
   * Remove a tag from a task
   * @param taskId - Task ID
   * @param tagId - Tag ID
   * @returns Deleted task tag relationship
   */
  async removeTag(taskId: string, tagId: string) {
    try {
      this.validateId(taskId, 'Task ID');
      this.validateId(tagId, 'Tag ID');

      return await this.prisma.taskTag.delete({
        where: {
          taskId_tagId: {
            taskId,
            tagId,
          },
        },
      });
    } catch (error) {
      this.handleError(error, 'removeTag');
    }
  }

  /**
   * Get subordinate departments (only one level down)
   * @param departmentId - Root department ID
   * @returns Array of department IDs (including the root and direct children only)
   */
  public async getSubordinateDepartments(
    departmentId: string
  ): Promise<string[]> {
    const departmentIds: string[] = [departmentId];
    const children = await this.prisma.department.findMany({
      where: { parentId: departmentId, isActive: true },
      select: { id: true },
    });

    for (const child of children) {
      const subordinateIds = await this.getSubordinateDepartments(child.id);
      departmentIds.push(...subordinateIds);
    }

    return departmentIds;
  }

  /**
   * Calculate metrics from tasks
   * @param tasks - Array of tasks with status
   * @returns Dashboard metrics
   */
  private calculateMetrics(
    tasks: Array<{ status: TaskStatus }>
  ): DashboardMetrics {
    const metrics: DashboardMetrics = {
      toDo: 0,
      inProgress: 0,
      completed: 0,
      blocked: 0,
    };

    for (const task of tasks) {
      switch (task.status) {
        case 'TO_DO':
          metrics.toDo++;
          break;
        case 'IN_PROGRESS':
          metrics.inProgress++;
          break;
        case 'COMPLETED':
          metrics.completed++;
          break;
        case 'BLOCKED':
          metrics.blocked++;
          break;
      }
    }

    return metrics;
  }

  /**
   * Get manager dashboard data
   * Returns tasks from the manager's department and all subordinate departments
   * Filters out tasks owned by peer managers in the same department
   *
   * Access Rules:
   * 1. Manager can see their OWN tasks
   * 2. Manager can see tasks owned by STAFF in their department (not other managers)
   * 3. Manager can see tasks owned by ANY user in subordinate departments
   * 4. Manager can see tasks assigned to users in their hierarchy
   *
   * @param managerId - Manager's user ID
   * @returns Dashboard data with tasks and metrics
   */
  async getManagerDashboardTasks(managerId: string): Promise<DashboardData> {
    try {
      this.validateId(managerId, 'Manager ID');

      // Get manager's user profile
      const manager = await this.prisma.userProfile.findUnique({
        where: { id: managerId, isActive: true },
        select: {
          departmentId: true,
          role: true,
        },
      });

      if (!manager) {
        throw new Error('Manager not found or inactive');
      }

      // Get all subordinate departments (including manager's own department)
      const departmentIds = await this.getSubordinateDepartments(
        manager.departmentId
      );

      const tasks = await this.prisma.task.findMany({
        where: {
          isArchived: false,
          OR: [
            {
              departmentId: {
                in: departmentIds,
              },
            },
            {
              assignments: {
                some: {
                  user: {
                    departmentId: {
                      in: departmentIds,
                    },
                    isActive: true,
                  },
                },
              },
            },
          ],
        },
        select: {
          id: true,
          title: true,
          description: true,
          priority: true,
          dueDate: true,
          status: true,
          ownerId: true,
          departmentId: true,
          assignments: {
            select: {
              user: {
                select: {
                  id: true,
                  name: true,
                  email: true,
                },
              },
            },
          },
          department: {
            select: {
              id: true,
              name: true,
            },
          },
          project: {
            select: {
              id: true,
              name: true,
            },
          },
        },
        orderBy: {
          dueDate: 'asc',
        },
      });

      // Add canEdit field - all tasks are editable by managers (backward compatibility)
      const tasksWithCanEdit = tasks.map(task => ({
        ...task,
        canEdit: true,
      }));

      // Calculate metrics
      const metrics = this.calculateMetrics(tasks);

      return {
        tasks: tasksWithCanEdit,
        metrics,
      };
    } catch (error) {
      this.handleError(error, 'getManagerDashboardTasks');
      throw error; // This will never be reached, but satisfies TypeScript
    }
  }

  /**
   * Get department tasks for any user (Staff or Manager)
   * Returns tasks with canEdit field calculated based on user role and assignment
   * Matches structure of getUserTasks with full task details including subtasks
   *
   * @param userId - User's ID
   * @returns Array of tasks with canEdit field
   */
  async getDepartmentTasksForUser(userId: string) {
    try {
      this.validateId(userId, 'User ID');

      // Get user's profile
      const user = await this.prisma.userProfile.findUnique({
        where: { id: userId, isActive: true },
        select: {
          id: true,
          departmentId: true,
          role: true,
        },
      });

      if (!user) {
        throw new Error('User not found or inactive');
      }

      // Get all subordinate departments (including user's own department)
      const departmentIds = await this.getSubordinateDepartments(
        user.departmentId
      );

      // Fetch all parent tasks (no parentTaskId) in the department hierarchy
      // Department Dashboard shows ALL tasks in hierarchy for ALL users (STAFF + MANAGER)
      // Edit permissions are controlled by canEdit field based on assignment/role
      const parentTasks = await this.prisma.task.findMany({
        where: {
          isArchived: false,
          parentTaskId: null, // Only parent tasks
          OR: [
            {
              departmentId: {
                in: departmentIds,
              },
            },
            {
              assignments: {
                some: {
                  user: {
                    departmentId: {
                      in: departmentIds,
                    },
                    isActive: true,
                  },
                },
              },
            },
          ],
        },
        include: {
          assignments: {
            select: {
              userId: true,
              user: {
                select: {
                  id: true,
                  name: true,
                  email: true,
                },
              },
            },
          },
          department: {
            select: {
              id: true,
              name: true,
            },
          },
<<<<<<< HEAD
=======
          project: {
            select: {
              id: true,
              name: true,
            },
          },
>>>>>>> 2b048dc9
          tags: {
            include: {
              tag: {
                select: {
                  name: true,
                },
              },
            },
          },
          comments: {
            select: {
              id: true,
              content: true,
              userId: true,
              createdAt: true,
              updatedAt: true,
            },
          },
<<<<<<< HEAD
          owner: {
            select: {
              id: true,
              name: true,
              email: true,
            },
          },
=======
>>>>>>> 2b048dc9
          // Fetch subtasks with full details
          subtasks: {
            where: {
              isArchived: false,
            },
            include: {
              assignments: {
                select: {
                  userId: true,
                  user: {
                    select: {
                      id: true,
                      name: true,
                      email: true,
                    },
                  },
                },
              },
              department: {
                select: {
                  id: true,
                  name: true,
                },
              },
<<<<<<< HEAD
=======
              project: {
                select: {
                  id: true,
                  name: true,
                },
              },
>>>>>>> 2b048dc9
              tags: {
                include: {
                  tag: {
                    select: {
                      name: true,
                    },
                  },
                },
              },
              comments: {
                select: {
                  id: true,
                  content: true,
                  userId: true,
                  createdAt: true,
                  updatedAt: true,
                },
              },
<<<<<<< HEAD
              owner: {
                select: {
                  id: true,
                  name: true,
                  email: true,
                },
              },
=======
>>>>>>> 2b048dc9
            },
          },
        },
        orderBy: {
          dueDate: 'asc',
        },
      });

      // Use AuthorizationService to calculate canEdit for each task and subtask
      const authService = new AuthorizationService();

      const tasksWithCanEdit = parentTasks.map(task => {
        const taskCanEdit = authService.canEditTask(
          {
            departmentId: task.departmentId,
            assignments: task.assignments.map(a => ({ userId: a.userId })),
          },
          {
            userId: user.id,
            role: user.role as 'STAFF' | 'MANAGER' | 'HR_ADMIN',
            departmentId: user.departmentId,
          },
          departmentIds
        );

        // Calculate canEdit for subtasks
        const subtasksWithCanEdit = task.subtasks?.map(subtask => {
          const subtaskCanEdit = authService.canEditTask(
            {
              departmentId: subtask.departmentId,
              assignments: subtask.assignments.map(a => ({ userId: a.userId })),
            },
            {
              userId: user.id,
              role: user.role as 'STAFF' | 'MANAGER' | 'HR_ADMIN',
              departmentId: user.departmentId,
            },
            departmentIds
          );

          return {
            ...subtask,
            tags: subtask.tags.map(t => t.tag.name),
            comments: subtask.comments.map(c => ({
              id: c.id,
              content: c.content,
              authorId: c.userId,
              createdAt: c.createdAt,
              updatedAt: c.updatedAt,
            })),
<<<<<<< HEAD
            owner: subtask.owner || {
              id: subtask.ownerId,
              name: null,
              email: null,
            },
            priorityBucket: subtask.priority, // Map priority to priorityBucket for frontend
            isRecurring: subtask.recurringInterval !== null,
            startDate: subtask.startDate,
=======
            priorityBucket: subtask.priority, // Map priority to priorityBucket for frontend
            isRecurring: subtask.recurringInterval !== null,
>>>>>>> 2b048dc9
            canEdit: subtaskCanEdit,
          };
        });

        return {
          ...task,
          tags: task.tags.map(t => t.tag.name),
          comments: task.comments.map(c => ({
            id: c.id,
            content: c.content,
            authorId: c.userId,
            createdAt: c.createdAt,
            updatedAt: c.updatedAt,
          })),
<<<<<<< HEAD
          owner: task.owner || {
            id: task.ownerId,
            name: null,
            email: null,
          },
          priorityBucket: task.priority, // Map priority to priorityBucket for frontend
          isRecurring: task.recurringInterval !== null,
          startDate: task.startDate,
=======
          priorityBucket: task.priority, // Map priority to priorityBucket for frontend
          isRecurring: task.recurringInterval !== null,
>>>>>>> 2b048dc9
          canEdit: taskCanEdit,
          subtasks: subtasksWithCanEdit,
        };
      });

      return tasksWithCanEdit;
    } catch (error) {
      this.handleError(error, 'getDepartmentTasksForUser');
      throw error;
    }
  }
<<<<<<< HEAD
=======

  /**
   * Get company-wide tasks for HR/Admin users
   * Returns all tasks across the organization with canEdit field
   *
   * @param userId - User's ID
   * @param filters - Optional filters for department, project, assignee, status
   * @returns Array of tasks with canEdit field
   */
  async getCompanyTasks(
    userId: string,
    filters?: {
      departmentId?: string;
      projectId?: string;
      assigneeId?: string;
      status?: 'TO_DO' | 'IN_PROGRESS' | 'COMPLETED' | 'BLOCKED';
      includeArchived?: boolean;
    }
  ) {
    try {
      this.validateId(userId, 'User ID');

      // Get user's profile
      const user = await this.prisma.userProfile.findUnique({
        where: { id: userId, isActive: true },
        select: {
          id: true,
          departmentId: true,
          role: true,
          isHrAdmin: true,
        },
      });

      if (!user) {
        throw new Error('User not found or inactive');
      }

      // Access control: Only HR/Admin users can access company-wide tasks
      if (!user.isHrAdmin && user.role !== 'HR_ADMIN') {
        throw new Error(
          'Access denied. Only HR/Admin users can view company-wide tasks.'
        );
      }

      // Get user's department hierarchy (for canEdit calculation)
      const userDepartmentIds = await this.getSubordinateDepartments(
        user.departmentId
      );

      // Build where clause with optional filters
      const whereClause: any = {
        isArchived: filters?.includeArchived === true ? undefined : false,
        parentTaskId: null, // Only parent tasks
      };

      // Apply filters if provided
      if (filters?.departmentId) {
        // If department filter provided, include subordinate departments
        const filteredDeptIds = await this.getSubordinateDepartments(
          filters.departmentId
        );
        whereClause.departmentId = { in: filteredDeptIds };
      }

      if (filters?.projectId) {
        whereClause.projectId = filters.projectId;
      }

      if (filters?.status) {
        whereClause.status = filters.status;
      }

      if (filters?.assigneeId) {
        whereClause.assignments = {
          some: {
            userId: filters.assigneeId,
          },
        };
      }

      // Fetch all parent tasks matching filters
      const parentTasks = await this.prisma.task.findMany({
        where: whereClause,
        include: {
          assignments: {
            select: {
              userId: true,
              user: {
                select: {
                  id: true,
                  name: true,
                  email: true,
                },
              },
            },
          },
          department: {
            select: {
              id: true,
              name: true,
            },
          },
          project: {
            select: {
              id: true,
              name: true,
            },
          },
          tags: {
            include: {
              tag: {
                select: {
                  name: true,
                },
              },
            },
          },
          comments: {
            select: {
              id: true,
              content: true,
              userId: true,
              createdAt: true,
              updatedAt: true,
            },
          },
          // Fetch subtasks with full details
          subtasks: {
            where: {
              isArchived: filters?.includeArchived === true ? undefined : false,
            },
            include: {
              assignments: {
                select: {
                  userId: true,
                  user: {
                    select: {
                      id: true,
                      name: true,
                      email: true,
                    },
                  },
                },
              },
              department: {
                select: {
                  id: true,
                  name: true,
                },
              },
              project: {
                select: {
                  id: true,
                  name: true,
                },
              },
              tags: {
                include: {
                  tag: {
                    select: {
                      name: true,
                    },
                  },
                },
              },
              comments: {
                select: {
                  id: true,
                  content: true,
                  userId: true,
                  createdAt: true,
                  updatedAt: true,
                },
              },
            },
          },
        },
        orderBy: {
          dueDate: 'asc',
        },
      });

      // Use AuthorizationService to calculate canEdit for each task
      // HR/Admin can edit tasks in their department hierarchy
      // If HR/Admin is also Manager, they can edit tasks in managed departments
      const authService = new AuthorizationService();

      const tasksWithCanEdit = parentTasks.map(task => {
        const taskCanEdit = authService.canEditTask(
          {
            departmentId: task.departmentId,
            assignments: task.assignments.map(a => ({ userId: a.userId })),
          },
          {
            userId: user.id,
            role: user.role as 'STAFF' | 'MANAGER' | 'HR_ADMIN',
            departmentId: user.departmentId,
            isHrAdmin: user.isHrAdmin,
          },
          userDepartmentIds
        );

        // Calculate canEdit for subtasks
        const subtasksWithCanEdit = task.subtasks?.map(subtask => {
          const subtaskCanEdit = authService.canEditTask(
            {
              departmentId: subtask.departmentId,
              assignments: subtask.assignments.map(a => ({ userId: a.userId })),
            },
            {
              userId: user.id,
              role: user.role as 'STAFF' | 'MANAGER' | 'HR_ADMIN',
              departmentId: user.departmentId,
              isHrAdmin: user.isHrAdmin,
            },
            userDepartmentIds
          );

          return {
            ...subtask,
            tags: subtask.tags.map(t => t.tag.name),
            comments: subtask.comments.map(c => ({
              id: c.id,
              content: c.content,
              authorId: c.userId,
              createdAt: c.createdAt,
              updatedAt: c.updatedAt,
            })),
            priorityBucket: subtask.priority,
            isRecurring: subtask.recurringInterval !== null,
            canEdit: subtaskCanEdit,
          };
        });

        return {
          ...task,
          tags: task.tags.map(t => t.tag.name),
          comments: task.comments.map(c => ({
            id: c.id,
            content: c.content,
            authorId: c.userId,
            createdAt: c.createdAt,
            updatedAt: c.updatedAt,
          })),
          priorityBucket: task.priority,
          isRecurring: task.recurringInterval !== null,
          canEdit: taskCanEdit,
          subtasks: subtasksWithCanEdit,
        };
      });

      return tasksWithCanEdit;
    } catch (error) {
      this.handleError(error, 'getCompanyTasks');
      throw error;
    }
  }
>>>>>>> 2b048dc9
}<|MERGE_RESOLUTION|>--- conflicted
+++ resolved
@@ -1286,15 +1286,6 @@
               name: true,
             },
           },
-<<<<<<< HEAD
-=======
-          project: {
-            select: {
-              id: true,
-              name: true,
-            },
-          },
->>>>>>> 2b048dc9
           tags: {
             include: {
               tag: {
@@ -1313,7 +1304,6 @@
               updatedAt: true,
             },
           },
-<<<<<<< HEAD
           owner: {
             select: {
               id: true,
@@ -1321,8 +1311,6 @@
               email: true,
             },
           },
-=======
->>>>>>> 2b048dc9
           // Fetch subtasks with full details
           subtasks: {
             where: {
@@ -1347,15 +1335,12 @@
                   name: true,
                 },
               },
-<<<<<<< HEAD
-=======
               project: {
                 select: {
                   id: true,
                   name: true,
                 },
               },
->>>>>>> 2b048dc9
               tags: {
                 include: {
                   tag: {
@@ -1374,7 +1359,6 @@
                   updatedAt: true,
                 },
               },
-<<<<<<< HEAD
               owner: {
                 select: {
                   id: true,
@@ -1382,8 +1366,6 @@
                   email: true,
                 },
               },
-=======
->>>>>>> 2b048dc9
             },
           },
         },
@@ -1434,7 +1416,6 @@
               createdAt: c.createdAt,
               updatedAt: c.updatedAt,
             })),
-<<<<<<< HEAD
             owner: subtask.owner || {
               id: subtask.ownerId,
               name: null,
@@ -1443,10 +1424,6 @@
             priorityBucket: subtask.priority, // Map priority to priorityBucket for frontend
             isRecurring: subtask.recurringInterval !== null,
             startDate: subtask.startDate,
-=======
-            priorityBucket: subtask.priority, // Map priority to priorityBucket for frontend
-            isRecurring: subtask.recurringInterval !== null,
->>>>>>> 2b048dc9
             canEdit: subtaskCanEdit,
           };
         });
@@ -1461,7 +1438,6 @@
             createdAt: c.createdAt,
             updatedAt: c.updatedAt,
           })),
-<<<<<<< HEAD
           owner: task.owner || {
             id: task.ownerId,
             name: null,
@@ -1470,10 +1446,6 @@
           priorityBucket: task.priority, // Map priority to priorityBucket for frontend
           isRecurring: task.recurringInterval !== null,
           startDate: task.startDate,
-=======
-          priorityBucket: task.priority, // Map priority to priorityBucket for frontend
-          isRecurring: task.recurringInterval !== null,
->>>>>>> 2b048dc9
           canEdit: taskCanEdit,
           subtasks: subtasksWithCanEdit,
         };
@@ -1485,8 +1457,6 @@
       throw error;
     }
   }
-<<<<<<< HEAD
-=======
 
   /**
    * Get company-wide tasks for HR/Admin users
@@ -1744,5 +1714,4 @@
       throw error;
     }
   }
->>>>>>> 2b048dc9
 }