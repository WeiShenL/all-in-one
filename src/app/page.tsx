--- conflicted
+++ resolved
@@ -1,11 +1,3 @@
-<<<<<<< HEAD
-'use client';
-
-export default function Home() {
-  return (
-    <main style={{ padding: '2rem', textAlign: 'center' }}>
-      <h1>All-in-One Project</h1>
-=======
 import { testSupabaseConnection } from '@/lib/test-supabase';
 
 export default async function Home() {
@@ -19,7 +11,6 @@
           Supabase Connection: {isConnected ? '✅ Connected' : '❌ Failed'}
         </p>
       </div>
->>>>>>> decbe757
       <p>Next.js application with TypeScript, ESLint, and App Router.</p>
       <p>Ready for development!</p>
 
