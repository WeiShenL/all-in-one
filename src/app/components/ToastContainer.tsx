'use client';

import React, { useState, useEffect } from 'react';
import { useNotifications } from '@/lib/context/NotificationContext';
import { Toast } from './Toast';

export const ToastContainer: React.FC = () => {
  const { notifications, dismissNotification, isConnected } =
    useNotifications();
  const [scrollY, setScrollY] = useState(0);

  useEffect(() => {
    const handleScroll = () => {
      setScrollY(window.scrollY);
    };

    // Set initial scroll position
    handleScroll();

    window.addEventListener('scroll', handleScroll, { passive: true });
    return () => window.removeEventListener('scroll', handleScroll);
  }, []);

  // Calculate dynamic top position
  // Original position: calc(1rem + 56px + 0.75rem) ≈ 72.75px
  // Sticky position: 1rem = 16px
  // Transition starts at 0px scroll, fully transitioned at 100px scroll
  const originalTop = 72.75; // in pixels
  const stickyTop = 16; // 1rem in pixels
  const transitionDistance = 100; // pixels of scroll to complete transition

  const getTopPosition = () => {
    if (scrollY === 0) {
      return `${originalTop}px`;
    }
    if (scrollY >= transitionDistance) {
      return `${stickyTop}px`;
    }
    // Linear interpolation between original and sticky position
    const progress = scrollY / transitionDistance;
    const currentTop = originalTop - (originalTop - stickyTop) * progress;
    return `${currentTop}px`;
  };

  return (
    <>
      {process.env.NODE_ENV === 'development' && (
        <div className='fixed top-4 left-4 z-[9999]'>
          <div
            className={`
              px-3 py-1 rounded-full text-xs font-medium
              ${isConnected ? 'bg-green-100 text-green-800' : 'bg-red-100 text-red-800'}
            `}
          >
            {isConnected ? '🟢 Connected' : '🔴 Disconnected'}
          </div>
        </div>
      )}

      <div
        className='flex flex-col gap-2'
        style={{
          position: 'fixed',
<<<<<<< HEAD
          top: getTopPosition(),
          left: '50%',
          transform: 'translateX(-50%)',
          maxWidth: '1200px',
=======
          top: 'calc(clamp(0.75rem, 2vw, 1rem) * 2 + 56px + 0.75rem)',
          right: 'clamp(1rem, 3vw, 2rem)',
          maxWidth: 'min(90vw, 400px)',
>>>>>>> 193dac17
          width: '100%',
          display: 'flex',
          flexDirection: 'column',
          alignItems: 'flex-end',
          zIndex: 9999,
          pointerEvents: 'none',
        }}
        aria-live='polite'
        aria-atomic='true'
      >
        <div
          style={{
            width: '100%',
            pointerEvents: 'auto',
            display: 'flex',
            flexDirection: 'column',
            gap: '0.5rem',
          }}
        >
          {notifications.map(notification => (
            <Toast
              key={notification.id}
              notification={notification}
              onClose={dismissNotification}
            />
          ))}
        </div>
      </div>
    </>
  );
};<|MERGE_RESOLUTION|>--- conflicted
+++ resolved
@@ -61,16 +61,9 @@
         className='flex flex-col gap-2'
         style={{
           position: 'fixed',
-<<<<<<< HEAD
           top: getTopPosition(),
-          left: '50%',
-          transform: 'translateX(-50%)',
-          maxWidth: '1200px',
-=======
-          top: 'calc(clamp(0.75rem, 2vw, 1rem) * 2 + 56px + 0.75rem)',
           right: 'clamp(1rem, 3vw, 2rem)',
           maxWidth: 'min(90vw, 400px)',
->>>>>>> 193dac17
           width: '100%',
           display: 'flex',
           flexDirection: 'column',
