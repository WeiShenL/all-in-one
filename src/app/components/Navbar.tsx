'use client';

import { useState } from 'react';
import { useAuth } from '@/lib/supabase/auth-context';
import { useSecureLogout } from '@/lib/hooks/useSecureLogout';
<<<<<<< HEAD
import { useUnreadNotificationCount } from '@/lib/hooks/useUnreadNotificationCount';
import { useNotifications } from '@/lib/context/NotificationContext';
import { NotificationModal } from './NotificationModal';
=======
import { useState } from 'react';
>>>>>>> 193dac17

export default function Navbar() {
  const { user, userProfile } = useAuth();
  const { handleSecureLogout, isLoggingOut } = useSecureLogout();
<<<<<<< HEAD
  const { count: unreadCount } = useUnreadNotificationCount();
  const { dismissAll } = useNotifications();
  const [isNotificationModalOpen, setIsNotificationModalOpen] = useState(false);
=======
  const [isMobileMenuOpen, setIsMobileMenuOpen] = useState(false);
>>>>>>> 193dac17

  // Get dashboard route - all users go to personal dashboard by default
  const getDashboardRoute = () => {
    // All users (including HR/Admin) use personal dashboard
    return '/dashboard/personal';
  };

  return (
    <nav
      style={{
        backgroundColor: '#f8f9fa',
        borderBottom: '1px solid #dee2e6',
        padding: 'clamp(0.75rem, 2vw, 1rem) clamp(1rem, 3vw, 2rem)',
        position: 'sticky',
        top: 0,
        zIndex: 1000,
      }}
    >
      <div
        style={{
          display: 'flex',
          justifyContent: 'space-between',
          alignItems: 'center',
          maxWidth: 'min(100%, 1600px)',
          margin: '0 auto',
        }}
      >
        {/* Left side - App name */}
        <div
          style={{
            fontSize: 'clamp(1rem, 3vw, 1.25rem)',
            fontWeight: 'bold',
            color: '#007bff',
          }}
        >
          Task Manager
        </div>

        {/* Hamburger menu button for mobile */}
        <button
          onClick={() => setIsMobileMenuOpen(!isMobileMenuOpen)}
          style={{
            display: 'none',
            flexDirection: 'column',
            gap: '4px',
            background: 'none',
            border: 'none',
            cursor: 'pointer',
            padding: '8px',
          }}
          className='mobile-menu-toggle'
        >
          <span
            style={{
              width: '24px',
              height: '3px',
              backgroundColor: '#495057',
              borderRadius: '2px',
            }}
          ></span>
          <span
            style={{
              width: '24px',
              height: '3px',
              backgroundColor: '#495057',
              borderRadius: '2px',
            }}
          ></span>
          <span
            style={{
              width: '24px',
              height: '3px',
              backgroundColor: '#495057',
              borderRadius: '2px',
            }}
          ></span>
        </button>

        {/* Desktop Navigation */}
        <div
          className='desktop-nav'
          style={{
            display: 'flex',
            gap: 'clamp(1rem, 2vw, 2rem)',
            alignItems: 'center',
          }}
        >
<<<<<<< HEAD
          {/* Notification Button */}
          <button
            style={{
              position: 'relative',
              backgroundColor: 'transparent',
              border: 'none',
              cursor: 'pointer',
              padding: '0.5rem',
              color: '#495057',
              fontSize: '1.25rem',
            }}
            onClick={() => {
              setIsNotificationModalOpen(true);
              dismissAll(); // Dismiss all toast notifications
            }}
          >
            🔔
            {unreadCount > 0 && (
              <span
                style={{
                  position: 'absolute',
                  top: '0',
                  right: '0',
                  backgroundColor: '#dc3545',
                  color: 'white',
                  borderRadius: '50%',
                  padding: '0.2em 0.5em',
                  fontSize: '0.75rem',
                  lineHeight: '1',
                  transform: 'translate(50%, -50%)',
                }}
              >
                {unreadCount}
              </span>
            )}
          </button>

          <span
=======
          {/* Center - Navigation links */}
          <div
>>>>>>> 193dac17
            style={{
              display: 'flex',
              gap: 'clamp(1rem, 2vw, 2rem)',
            }}
          >
            <a
              href={getDashboardRoute()}
              style={{
                color: '#495057',
                textDecoration: 'none',
                fontWeight: '500',
                fontSize: 'clamp(0.875rem, 2vw, 1rem)',
              }}
            >
              Personal
            </a>
            {/* Department Dashboard link - visible to all authenticated users */}
            <a
              href='/dashboard/department'
              style={{
                color: '#495057',
                textDecoration: 'none',
                fontWeight: '500',
                fontSize: 'clamp(0.875rem, 2vw, 1rem)',
              }}
            >
              Department
            </a>
            {/* Company link - visible only to HR/Admin users */}
            {userProfile &&
              (userProfile.isHrAdmin || userProfile.role === 'HR_ADMIN') && (
                <a
                  href='/dashboard/company'
                  style={{
                    color: '#495057',
                    textDecoration: 'none',
                    fontWeight: '500',
                    fontSize: 'clamp(0.875rem, 2vw, 1rem)',
                  }}
                >
                  Company
                </a>
              )}
            {/* Admin Dashboard link - visible only to HR/Admin users */}
            {userProfile &&
              (userProfile.isHrAdmin || userProfile.role === 'HR_ADMIN') && (
                <a
                  href='/dashboard/hr'
                  style={{
                    color: '#495057',
                    textDecoration: 'none',
                    fontWeight: '500',
                    fontSize: 'clamp(0.875rem, 2vw, 1rem)',
                  }}
                >
                  Admin
                </a>
              )}
            <a
              href='/projects'
              style={{
                color: '#495057',
                textDecoration: 'none',
                fontWeight: '500',
                fontSize: 'clamp(0.875rem, 2vw, 1rem)',
              }}
            >
              Projects
            </a>
            <a
              href='/profile'
              style={{
                color: '#495057',
                textDecoration: 'none',
                fontWeight: '500',
                fontSize: 'clamp(0.875rem, 2vw, 1rem)',
              }}
            >
              Profile
            </a>
          </div>

          {/* Right side - User info and logout */}
          <div
            style={{
              display: 'flex',
              alignItems: 'center',
              gap: '1rem',
            }}
          >
            <span
              style={{
                color: '#6c757d',
                fontSize: 'clamp(0.75rem, 1.5vw, 0.875rem)',
                whiteSpace: 'nowrap',
                overflow: 'hidden',
                textOverflow: 'ellipsis',
                maxWidth: '150px',
              }}
            >
              {userProfile?.name || user?.email}
            </span>
            <button
              onClick={handleSecureLogout}
              disabled={isLoggingOut}
              style={{
                backgroundColor: isLoggingOut ? '#6c757d' : '#dc3545',
                color: 'white',
                border: 'none',
                padding: 'clamp(0.4rem, 1vw, 0.5rem) clamp(0.75rem, 2vw, 1rem)',
                borderRadius: '4px',
                cursor: isLoggingOut ? 'not-allowed' : 'pointer',
                fontSize: 'clamp(0.75rem, 1.5vw, 0.875rem)',
                fontWeight: '500',
                opacity: isLoggingOut ? 0.7 : 1,
                whiteSpace: 'nowrap',
              }}
            >
              {isLoggingOut ? 'Signing Out...' : 'Sign Out'}
            </button>
          </div>
        </div>

        {/* Mobile Navigation Menu */}
        {isMobileMenuOpen && (
          <div
            className='mobile-nav'
            style={{
              display: 'none',
              position: 'absolute',
              top: '100%',
              left: 0,
              right: 0,
              backgroundColor: '#f8f9fa',
              borderTop: '1px solid #dee2e6',
              boxShadow: '0 4px 6px rgba(0,0,0,0.1)',
              padding: '1rem',
              flexDirection: 'column',
              gap: '1rem',
            }}
          >
            <a
              href={getDashboardRoute()}
              style={{
                color: '#495057',
                textDecoration: 'none',
                fontWeight: '500',
                padding: '0.75rem',
                borderRadius: '4px',
                backgroundColor: '#fff',
              }}
            >
              Personal
            </a>
            <a
              href='/dashboard/department'
              style={{
                color: '#495057',
                textDecoration: 'none',
                fontWeight: '500',
                padding: '0.75rem',
                borderRadius: '4px',
                backgroundColor: '#fff',
              }}
            >
              Department
            </a>
            {userProfile &&
              (userProfile.isHrAdmin || userProfile.role === 'HR_ADMIN') && (
                <>
                  <a
                    href='/dashboard/company'
                    style={{
                      color: '#495057',
                      textDecoration: 'none',
                      fontWeight: '500',
                      padding: '0.75rem',
                      borderRadius: '4px',
                      backgroundColor: '#fff',
                    }}
                  >
                    Company
                  </a>
                  <a
                    href='/dashboard/hr'
                    style={{
                      color: '#495057',
                      textDecoration: 'none',
                      fontWeight: '500',
                      padding: '0.75rem',
                      borderRadius: '4px',
                      backgroundColor: '#fff',
                    }}
                  >
                    Admin
                  </a>
                </>
              )}
            <a
              href='/projects'
              style={{
                color: '#495057',
                textDecoration: 'none',
                fontWeight: '500',
                padding: '0.75rem',
                borderRadius: '4px',
                backgroundColor: '#fff',
              }}
            >
              Projects
            </a>
            <a
              href='/profile'
              style={{
                color: '#495057',
                textDecoration: 'none',
                fontWeight: '500',
                padding: '0.75rem',
                borderRadius: '4px',
                backgroundColor: '#fff',
              }}
            >
              Profile
            </a>
            <div
              style={{
                display: 'flex',
                flexDirection: 'column',
                gap: '0.5rem',
                padding: '0.75rem',
                backgroundColor: '#fff',
                borderRadius: '4px',
              }}
            >
              <span style={{ color: '#6c757d', fontSize: '0.875rem' }}>
                {userProfile?.name || user?.email}
              </span>
              <button
                onClick={handleSecureLogout}
                disabled={isLoggingOut}
                style={{
                  backgroundColor: isLoggingOut ? '#6c757d' : '#dc3545',
                  color: 'white',
                  border: 'none',
                  padding: '0.5rem 1rem',
                  borderRadius: '4px',
                  cursor: isLoggingOut ? 'not-allowed' : 'pointer',
                  fontSize: '0.875rem',
                  fontWeight: '500',
                  opacity: isLoggingOut ? 0.7 : 1,
                }}
              >
                {isLoggingOut ? 'Signing Out...' : 'Sign Out'}
              </button>
            </div>
          </div>
        )}
      </div>

<<<<<<< HEAD
      {/* Notification Modal */}
      <NotificationModal
        isOpen={isNotificationModalOpen}
        onClose={() => setIsNotificationModalOpen(false)}
      />
=======
      {/* CSS for responsive behavior */}
      <style jsx>{`
        @media (max-width: 768px) {
          .mobile-menu-toggle {
            display: flex !important;
          }
          .desktop-nav {
            display: none !important;
          }
          .mobile-nav {
            display: flex !important;
          }
        }
      `}</style>
>>>>>>> 193dac17
    </nav>
  );
}<|MERGE_RESOLUTION|>--- conflicted
+++ resolved
@@ -3,24 +3,17 @@
 import { useState } from 'react';
 import { useAuth } from '@/lib/supabase/auth-context';
 import { useSecureLogout } from '@/lib/hooks/useSecureLogout';
-<<<<<<< HEAD
 import { useUnreadNotificationCount } from '@/lib/hooks/useUnreadNotificationCount';
 import { useNotifications } from '@/lib/context/NotificationContext';
 import { NotificationModal } from './NotificationModal';
-=======
-import { useState } from 'react';
->>>>>>> 193dac17
 
 export default function Navbar() {
   const { user, userProfile } = useAuth();
   const { handleSecureLogout, isLoggingOut } = useSecureLogout();
-<<<<<<< HEAD
   const { count: unreadCount } = useUnreadNotificationCount();
   const { dismissAll } = useNotifications();
   const [isNotificationModalOpen, setIsNotificationModalOpen] = useState(false);
-=======
   const [isMobileMenuOpen, setIsMobileMenuOpen] = useState(false);
->>>>>>> 193dac17
 
   // Get dashboard route - all users go to personal dashboard by default
   const getDashboardRoute = () => {
@@ -108,49 +101,8 @@
             alignItems: 'center',
           }}
         >
-<<<<<<< HEAD
-          {/* Notification Button */}
-          <button
-            style={{
-              position: 'relative',
-              backgroundColor: 'transparent',
-              border: 'none',
-              cursor: 'pointer',
-              padding: '0.5rem',
-              color: '#495057',
-              fontSize: '1.25rem',
-            }}
-            onClick={() => {
-              setIsNotificationModalOpen(true);
-              dismissAll(); // Dismiss all toast notifications
-            }}
-          >
-            🔔
-            {unreadCount > 0 && (
-              <span
-                style={{
-                  position: 'absolute',
-                  top: '0',
-                  right: '0',
-                  backgroundColor: '#dc3545',
-                  color: 'white',
-                  borderRadius: '50%',
-                  padding: '0.2em 0.5em',
-                  fontSize: '0.75rem',
-                  lineHeight: '1',
-                  transform: 'translate(50%, -50%)',
-                }}
-              >
-                {unreadCount}
-              </span>
-            )}
-          </button>
-
-          <span
-=======
           {/* Center - Navigation links */}
           <div
->>>>>>> 193dac17
             style={{
               display: 'flex',
               gap: 'clamp(1rem, 2vw, 2rem)',
@@ -241,6 +193,43 @@
               gap: '1rem',
             }}
           >
+            {/* Notification Button */}
+            <button
+              style={{
+                position: 'relative',
+                backgroundColor: 'transparent',
+                border: 'none',
+                cursor: 'pointer',
+                padding: '0.5rem',
+                color: '#495057',
+                fontSize: '1.25rem',
+              }}
+              onClick={() => {
+                setIsNotificationModalOpen(true);
+                dismissAll(); // Dismiss all toast notifications
+              }}
+            >
+              🔔
+              {unreadCount > 0 && (
+                <span
+                  style={{
+                    position: 'absolute',
+                    top: '0',
+                    right: '0',
+                    backgroundColor: '#dc3545',
+                    color: 'white',
+                    borderRadius: '50%',
+                    padding: '0.2em 0.5em',
+                    fontSize: '0.75rem',
+                    lineHeight: '1',
+                    transform: 'translate(50%, -50%)',
+                  }}
+                >
+                  {unreadCount}
+                </span>
+              )}
+            </button>
+
             <span
               style={{
                 color: '#6c757d',
@@ -375,6 +364,48 @@
             >
               Profile
             </a>
+
+            {/* Notification Button in Mobile Menu */}
+            <button
+              style={{
+                position: 'relative',
+                backgroundColor: '#fff',
+                border: '1px solid #dee2e6',
+                cursor: 'pointer',
+                padding: '0.75rem',
+                borderRadius: '4px',
+                color: '#495057',
+                fontSize: '1rem',
+                fontWeight: '500',
+                display: 'flex',
+                alignItems: 'center',
+                gap: '0.5rem',
+              }}
+              onClick={() => {
+                setIsNotificationModalOpen(true);
+                dismissAll();
+                setIsMobileMenuOpen(false); // Close mobile menu
+              }}
+            >
+              <span style={{ fontSize: '1.25rem' }}>🔔</span>
+              <span>Notifications</span>
+              {unreadCount > 0 && (
+                <span
+                  style={{
+                    backgroundColor: '#dc3545',
+                    color: 'white',
+                    borderRadius: '50%',
+                    padding: '0.2em 0.6em',
+                    fontSize: '0.75rem',
+                    lineHeight: '1',
+                    marginLeft: 'auto',
+                  }}
+                >
+                  {unreadCount}
+                </span>
+              )}
+            </button>
+
             <div
               style={{
                 display: 'flex',
@@ -410,13 +441,12 @@
         )}
       </div>
 
-<<<<<<< HEAD
       {/* Notification Modal */}
       <NotificationModal
         isOpen={isNotificationModalOpen}
         onClose={() => setIsNotificationModalOpen(false)}
       />
-=======
+
       {/* CSS for responsive behavior */}
       <style jsx>{`
         @media (max-width: 768px) {
@@ -431,7 +461,6 @@
           }
         }
       `}</style>
->>>>>>> 193dac17
     </nav>
   );
 }