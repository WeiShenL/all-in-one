'use client';

import React, { useEffect, useMemo, useCallback } from 'react';
import { TaskTable } from './TaskTable';
import { TaskCalendar } from './Calendar/TaskCalendar';
import { DashboardTabs } from './DashboardTabs';
import { trpc } from '@/app/lib/trpc';
import { useAuth } from '@/lib/supabase/auth-context';
import { useNotifications } from '@/lib/context/NotificationContext';

interface ProjectDashboardProps {
  projectId: string;
  title?: string;
}

export function ProjectDashboard({
  projectId,
  title = 'Project Tasks',
}: ProjectDashboardProps) {
  const { userProfile } = useAuth();
  const { lastNotificationTime } = useNotifications();

  const { data, isLoading, error, refetch } =
    trpc.task.getProjectTasksForUser.useQuery({
      projectId,
    });
  const utils = trpc.useUtils();

  // Memoize handleInvalidate to prevent unnecessary re-renders
  const handleInvalidate = useCallback(() => {
    void utils.task.getProjectTasksForUser.invalidate({ projectId });
  }, [utils, projectId]);

  // Refetch tasks when a real-time notification is received
  // (notifications are sent when tasks are assigned/updated)
  useEffect(() => {
    if (lastNotificationTime > 0) {
      refetch();
    }
  }, [lastNotificationTime, refetch]);

  const emptyStateConfig = useMemo(
    () => ({
      icon: '📁',
      title: 'No tasks in this project yet',
      description: 'Create a task for this project to get started.',
    }),
    []
  );

  // Memoize views to prevent remounting when parent re-renders
  // This preserves calendar filter state when notifications trigger refetch
  const tableView = useMemo(
    () => (
      <TaskTable
        tasks={data || []}
        title={title}
        showCreateButton={true}
        onTaskCreated={handleInvalidate}
        onTaskUpdated={handleInvalidate}
        userRole={userProfile?.role}
        emptyStateConfig={emptyStateConfig}
        isLoading={isLoading}
        error={error ? new Error(error.message) : null}
      />
    ),
    [
      data,
      title,
      handleInvalidate,
      userProfile?.role,
      isLoading,
      error,
      emptyStateConfig,
    ]
  );

  const calendarView = useMemo(
    () => (
      <TaskCalendar
        key={`project-calendar-${projectId}`}
        tasks={data || []}
        title={`${title} Calendar`}
        emptyStateConfig={emptyStateConfig}
        isLoading={isLoading}
        error={error ? new Error(error.message) : null}
        onTaskUpdated={handleInvalidate}
        showDepartmentFilter={userProfile?.role === 'MANAGER'}
      />
    ),
    [
      data,
      title,
      handleInvalidate,
      userProfile?.role,
      isLoading,
      error,
      emptyStateConfig,
      projectId,
    ]
  );

  return (
    <DashboardTabs
<<<<<<< HEAD
      tableView={
        <TaskTable
          tasks={data || []}
          title={title}
          showCreateButton={true}
          onTaskCreated={handleInvalidate}
          onTaskUpdated={handleInvalidate}
          userRole={userProfile?.role}
          emptyStateConfig={emptyStateConfig}
          isLoading={isLoading}
          error={error ? new Error(error.message) : null}
          projectId={projectId}
        />
      }
      calendarView={
        <TaskCalendar
          tasks={data || []}
          title={`${title} Calendar`}
          emptyStateConfig={emptyStateConfig}
          isLoading={isLoading}
          error={error ? new Error(error.message) : null}
          onTaskUpdated={handleInvalidate}
          showDepartmentFilter={userProfile?.role === 'MANAGER'}
        />
      }
=======
      tableView={tableView}
      calendarView={calendarView}
>>>>>>> 2db15264
      defaultTab='table'
    />
  );
}<|MERGE_RESOLUTION|>--- conflicted
+++ resolved
@@ -102,36 +102,8 @@
 
   return (
     <DashboardTabs
-<<<<<<< HEAD
-      tableView={
-        <TaskTable
-          tasks={data || []}
-          title={title}
-          showCreateButton={true}
-          onTaskCreated={handleInvalidate}
-          onTaskUpdated={handleInvalidate}
-          userRole={userProfile?.role}
-          emptyStateConfig={emptyStateConfig}
-          isLoading={isLoading}
-          error={error ? new Error(error.message) : null}
-          projectId={projectId}
-        />
-      }
-      calendarView={
-        <TaskCalendar
-          tasks={data || []}
-          title={`${title} Calendar`}
-          emptyStateConfig={emptyStateConfig}
-          isLoading={isLoading}
-          error={error ? new Error(error.message) : null}
-          onTaskUpdated={handleInvalidate}
-          showDepartmentFilter={userProfile?.role === 'MANAGER'}
-        />
-      }
-=======
       tableView={tableView}
       calendarView={calendarView}
->>>>>>> 2db15264
       defaultTab='table'
     />
   );
