--- conflicted
+++ resolved
@@ -1562,43 +1562,6 @@
                 marginBottom: '12px',
               }}
             >
-<<<<<<< HEAD
-              {task.assignments.map(assignment => {
-                const userId =
-                  typeof assignment === 'string'
-                    ? assignment
-                    : assignment.userId;
-                const userDetails = userDetailsMap.get(userId);
-                const isOwner = userId === task.ownerId;
-                // Manager can remove any assignee, including owner (AC6 edge case)
-                // Owner field is immutable - removing owner from assignees doesn't change ownership
-                const canRemove =
-                  hasEditPermission &&
-                  userProfile?.role === 'MANAGER' &&
-                  task.assignments.length > 1;
-                return (
-                  <div
-                    key={userId}
-                    style={{
-                      padding: '6px 10px',
-                      backgroundColor: isOwner ? '#fef3c7' : '#dcfce7',
-                      borderRadius: '4px',
-                      fontSize: '0.875rem',
-                      color: isOwner ? '#92400e' : '#166534',
-                      border: isOwner ? '1px solid #f59e0b' : 'none',
-                      display: 'flex',
-                      justifyContent: 'space-between',
-                      alignItems: 'center',
-                    }}
-                  >
-                    <span>
-                      {isOwner ? '👑' : '👤'}{' '}
-                      {userDetails
-                        ? `${userDetails.name} (${userDetails.email})`
-                        : `User ${userId.slice(0, 8)}...`}
-                      {isOwner && (
-                        <span
-=======
               {[...task.assignments]
                 .sort((a, b) => {
                   // Sort so owner appears first
@@ -1666,7 +1629,6 @@
                       {canRemove && (
                         <button
                           onClick={() => handleRemoveAssignee(userId)}
->>>>>>> 2b048dc9
                           style={{
                             padding: '4px 8px',
                             backgroundColor: '#dc2626',
@@ -2320,10 +2282,7 @@
                     borderRadius: '4px',
                     fontFamily: 'inherit',
                     marginBottom: '8px',
-<<<<<<< HEAD
-=======
                     boxSizing: 'border-box',
->>>>>>> 2b048dc9
                   }}
                 />
                 <button
