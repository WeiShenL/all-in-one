--- conflicted
+++ resolved
@@ -10,57 +10,14 @@
 });
 
 const eslintConfig = [
-<<<<<<< HEAD
-  ...compat.extends(
-    "next/core-web-vitals",
-    "next/typescript",
-    "prettier" 
-  ),
-=======
->>>>>>> 423447f7
   {
-    plugins: {
-      prettier: (await import("eslint-plugin-prettier")).default,
-    },
-    rules: {
-      // Prettier integration
-      "prettier/prettier": "error",
-      
-      // Enhanced rules for better code quality
-      "@typescript-eslint/no-unused-vars": ["error", { 
-        argsIgnorePattern: "^_",
-        varsIgnorePattern: "^_" 
-      }],
-      "@typescript-eslint/no-explicit-any": "warn",
-      
-      // React specific rules
-      "react/jsx-uses-react": "off",
-      "react/react-in-jsx-scope": "off",
-      "react/prop-types": "off",
-      
-      // General code quality
-      "prefer-const": "error",
-      "no-var": "error",
-      "no-console": ["warn", { allow: ["warn", "error"] }],
-      "eqeqeq": ["error", "always"],
-      "curly": ["error", "all"],
-    },
     ignores: [
-<<<<<<< HEAD
-      "node_modules/**",
-      ".next/**",
-      "out/**",
-      "build/**",
-      "next-env.d.ts",
-      "supabase/**", 
-=======
       'node_modules/**',
       '.next/**',
       'out/**',
       'build/**',
       'next-env.d.ts',
       'supabase/**',
->>>>>>> 423447f7
     ],
   },
   ...compat.extends('next/core-web-vitals', 'next/typescript', 'prettier'),
