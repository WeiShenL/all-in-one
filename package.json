{
  "name": "all-in-one",
  "version": "0.1.0",
  "private": true,
<<<<<<< HEAD
  "type": "module",
  "prisma": {
    "seed": "tsx prisma/seed.ts"
  },
=======
>>>>>>> b5852bd5
  "scripts": {
    "dev": "next dev --turbopack",
    "build": "next build --turbopack",
    "start": "next start",
    "lint": "eslint . --ext .js,.jsx,.ts,.tsx",
    "lint:fix": "eslint . --ext .js,.jsx,.ts,.tsx --fix",
    "format": "prettier --write \"**/*.{js,jsx,ts,tsx,json,md,css,scss,yml,yaml}\"",
    "format:check": "prettier --check \"**/*.{js,jsx,ts,tsx,json,md,css,scss,yml,yaml}\"",
    "type-check": "tsc --noEmit",
    "prepare": "husky",
    "lint-staged": "lint-staged",
    "seed": "npx prisma db seed",
    "db:migrate": "node scripts/run-migrations.js",
    "db:push": "node scripts/push-db.js",
    "test": "jest",
    "test:watch": "jest --watch",
    "test:coverage": "jest --coverage",
    "test:ci": "jest --coverage --watchAll=false --passWithNoTests"
  },
  "prisma": {
    "seed": "tsx prisma/seed.ts"
  },
  "dependencies": {
    "@prisma/client": "^6.16.2",
    "@supabase/ssr": "^0.7.0",
    "@supabase/supabase-js": "^2.57.4",
    "@tanstack/react-query": "^5.89.0",
    "@trpc/client": "^11.5.1",
    "@trpc/next": "^11.5.1",
    "@trpc/react-query": "^11.5.1",
    "@trpc/server": "^11.5.1",
    "dotenv": "^17.2.2",
    "next": "15.5.3",
    "pg": "^8.16.3",
    "react": "19.1.0",
    "react-dom": "19.1.0",
    "zod": "^4.1.9"
  },
  "lint-staged": {
    "*.{js,jsx,ts,tsx}": [
      "eslint --fix --max-warnings=0 --ignore-pattern 'prisma/seed.ts' --no-warn-ignored",
      "prettier --write"
    ],
    "*.{json,md,css,scss,yml,yaml}": [
      "prettier --write"
    ]
  },
  "devDependencies": {
    "@eslint/eslintrc": "^3",
    "@eslint/js": "^9",
    "@tailwindcss/postcss": "^4",
    "@testing-library/jest-dom": "^6.8.0",
    "@testing-library/react": "^16.3.0",
    "@testing-library/user-event": "^14.6.1",
    "@types/jest": "^30.0.0",
<<<<<<< HEAD
    "@types/node": "^20.19.17",
=======
    "@types/node": "^22",
>>>>>>> b5852bd5
    "@types/react": "^19",
    "@types/react-dom": "^19",
    "eslint": "^9",
    "eslint-config-next": "15.5.3",
    "eslint-config-prettier": "^10.1.8",
    "eslint-plugin-prettier": "^5.5.4",
    "husky": "^9.1.7",
    "jest": "^30.1.3",
    "jest-environment-jsdom": "^29.7.0",
    "lint-staged": "^16.1.6",
    "prettier": "^3.6.2",
    "prisma": "^6.16.2",
    "supabase": "^2.40.7",
    "tailwindcss": "^4",
    "ts-jest": "^29.4.4",
    "tsx": "^4.20.5",
    "typescript": "^5"
  }
}<|MERGE_RESOLUTION|>--- conflicted
+++ resolved
@@ -2,13 +2,7 @@
   "name": "all-in-one",
   "version": "0.1.0",
   "private": true,
-<<<<<<< HEAD
   "type": "module",
-  "prisma": {
-    "seed": "tsx prisma/seed.ts"
-  },
-=======
->>>>>>> b5852bd5
   "scripts": {
     "dev": "next dev --turbopack",
     "build": "next build --turbopack",
@@ -64,11 +58,7 @@
     "@testing-library/react": "^16.3.0",
     "@testing-library/user-event": "^14.6.1",
     "@types/jest": "^30.0.0",
-<<<<<<< HEAD
-    "@types/node": "^20.19.17",
-=======
     "@types/node": "^22",
->>>>>>> b5852bd5
     "@types/react": "^19",
     "@types/react-dom": "^19",
     "eslint": "^9",
