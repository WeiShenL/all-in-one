--- conflicted
+++ resolved
@@ -5,12 +5,6 @@
   "prisma": {
     "seed": "tsx prisma/seed.ts"
   },
-<<<<<<< HEAD
-  "prisma": {
-    "seed": "tsx prisma/seed.ts"
-  },
-=======
->>>>>>> 423447f7
   "scripts": {
     "dev": "next dev --turbopack",
     "build": "next build --turbopack",
@@ -21,14 +15,6 @@
     "format:check": "prettier --check \"**/*.{js,jsx,ts,tsx,json,md,css,scss,yml,yaml}\"",
     "type-check": "tsc --noEmit",
     "prepare": "husky",
-<<<<<<< HEAD
-    "seed": "npx prisma db seed"
-  },
-  "dependencies": {
-    "@prisma/client": "^6.16.2",
-    "next": "15.5.3",
-    "react": "19.1.0",
-=======
     "lint-staged": "lint-staged",
     "seed": "npx prisma db seed",
     "test": "jest",
@@ -46,7 +32,6 @@
     "next": "15.5.3",
     "react": "19.1.0",
     "zod": "^4.1.9",
->>>>>>> 423447f7
     "react-dom": "19.1.0"
   },
   "lint-staged": {
@@ -61,15 +46,10 @@
   "devDependencies": {
     "@eslint/eslintrc": "^3",
     "@tailwindcss/postcss": "^4",
-<<<<<<< HEAD
-    "@eslint/eslintrc": "^3",
-    "@tailwindcss/postcss": "^4",
-=======
     "@testing-library/jest-dom": "^6.8.0",
     "@testing-library/react": "^16.3.0",
     "@testing-library/user-event": "^14.6.1",
     "@types/jest": "^30.0.0",
->>>>>>> 423447f7
     "@types/node": "^20",
     "@types/react": "^19",
     "@types/react-dom": "^19",
@@ -78,11 +58,8 @@
     "eslint-config-prettier": "^10.1.8",
     "eslint-plugin-prettier": "^5.5.4",
     "husky": "^9.1.7",
-<<<<<<< HEAD
-=======
     "jest": "^29.7.0",
     "jest-environment-jsdom": "^29.7.0",
->>>>>>> 423447f7
     "lint-staged": "^16.1.6",
     "prettier": "^3.6.2",
     "prisma": "^6.16.2",
