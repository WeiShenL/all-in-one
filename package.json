{
  "name": "all-in-one",
  "version": "0.1.0",
  "private": true,
  "prisma": {
    "seed": "tsx prisma/seed.ts"
  },
  "scripts": {
    "dev": "next dev --turbopack",
    "build": "next build --turbopack",
    "start": "next start",
<<<<<<< HEAD
    "lint": "eslint",
    "migrate:staging": "node scripts/run-migrations.js staging",
    "migrate:production": "node scripts/run-migrations.js production",
    "db:push:staging": "supabase db push --db-url \"$STAGING_DATABASE_URL\"",
    "db:push:production": "supabase db push --db-url \"$PRODUCTION_DATABASE_URL\""
  },
  "dependencies": {
    "@supabase/supabase-js": "^2.57.4",
    "dotenv": "^17.2.2",
    "next": "15.5.3",
    "react": "19.1.0",
    "react-dom": "19.1.0"
=======
    "lint": "eslint . --ext .js,.jsx,.ts,.tsx",
    "lint:fix": "eslint . --ext .js,.jsx,.ts,.tsx --fix",
    "format": "prettier --write \"**/*.{js,jsx,ts,tsx,json,md,css,scss,yml,yaml}\"",
    "format:check": "prettier --check \"**/*.{js,jsx,ts,tsx,json,md,css,scss,yml,yaml}\"",
    "type-check": "tsc --noEmit",
    "prepare": "husky",
    "lint-staged": "lint-staged",
    "seed": "npx prisma db seed"
  },
  "dependencies": {
    "@prisma/client": "^6.16.2",
    "@tanstack/react-query": "^5.89.0",
    "@trpc/client": "^11.5.1",
    "@trpc/next": "^11.5.1",
    "@trpc/react-query": "^11.5.1",
    "@trpc/server": "^11.5.1",
    "next": "15.5.3",
    "react": "19.1.0",
    "zod": "^4.1.9",
    "react-dom": "19.1.0"
  },
  "lint-staged": {
    "*.{js,jsx,ts,tsx}": [
      "eslint --fix --ignore-pattern 'prisma/seed.ts'",
      "prettier --write"
    ],
    "*.{json,md,css,scss,yml,yaml}": [
      "prettier --write"
    ]
>>>>>>> db4d0be9
  },
  "devDependencies": {
    "@eslint/eslintrc": "^3",
    "@tailwindcss/postcss": "^4",
    "@types/node": "^20",
    "@types/react": "^19",
    "@types/react-dom": "^19",
    "eslint": "^9",
    "eslint-config-next": "15.5.3",
<<<<<<< HEAD
    "tailwindcss": "^4",
=======
    "eslint-config-prettier": "^10.1.8",
    "eslint-plugin-prettier": "^5.5.4",
    "husky": "^9.1.7",
    "lint-staged": "^16.1.6",
    "prettier": "^3.6.2",
    "prisma": "^6.16.2",
    "tailwindcss": "^4",
    "tsx": "^4.20.5",
>>>>>>> db4d0be9
    "typescript": "^5"
  }
}<|MERGE_RESOLUTION|>--- conflicted
+++ resolved
@@ -2,27 +2,10 @@
   "name": "all-in-one",
   "version": "0.1.0",
   "private": true,
-  "prisma": {
-    "seed": "tsx prisma/seed.ts"
-  },
   "scripts": {
     "dev": "next dev --turbopack",
     "build": "next build --turbopack",
     "start": "next start",
-<<<<<<< HEAD
-    "lint": "eslint",
-    "migrate:staging": "node scripts/run-migrations.js staging",
-    "migrate:production": "node scripts/run-migrations.js production",
-    "db:push:staging": "supabase db push --db-url \"$STAGING_DATABASE_URL\"",
-    "db:push:production": "supabase db push --db-url \"$PRODUCTION_DATABASE_URL\""
-  },
-  "dependencies": {
-    "@supabase/supabase-js": "^2.57.4",
-    "dotenv": "^17.2.2",
-    "next": "15.5.3",
-    "react": "19.1.0",
-    "react-dom": "19.1.0"
-=======
     "lint": "eslint . --ext .js,.jsx,.ts,.tsx",
     "lint:fix": "eslint . --ext .js,.jsx,.ts,.tsx --fix",
     "format": "prettier --write \"**/*.{js,jsx,ts,tsx,json,md,css,scss,yml,yaml}\"",
@@ -30,19 +13,25 @@
     "type-check": "tsc --noEmit",
     "prepare": "husky",
     "lint-staged": "lint-staged",
-    "seed": "npx prisma db seed"
+    "seed": "npx prisma db seed",
+    "migrate:staging": "node scripts/run-migrations.js staging",
+    "migrate:production": "node scripts/run-migrations.js production",
+    "db:push:staging": "supabase db push --db-url \"$STAGING_DATABASE_URL\"",
+    "db:push:production": "supabase db push --db-url \"$PRODUCTION_DATABASE_URL\""
   },
   "dependencies": {
     "@prisma/client": "^6.16.2",
+    "@supabase/supabase-js": "^2.57.4",
     "@tanstack/react-query": "^5.89.0",
     "@trpc/client": "^11.5.1",
     "@trpc/next": "^11.5.1",
     "@trpc/react-query": "^11.5.1",
     "@trpc/server": "^11.5.1",
+    "dotenv": "^17.2.2",
     "next": "15.5.3",
     "react": "19.1.0",
-    "zod": "^4.1.9",
-    "react-dom": "19.1.0"
+    "react-dom": "19.1.0",
+    "zod": "^4.1.9"
   },
   "lint-staged": {
     "*.{js,jsx,ts,tsx}": [
@@ -52,19 +41,15 @@
     "*.{json,md,css,scss,yml,yaml}": [
       "prettier --write"
     ]
->>>>>>> db4d0be9
   },
   "devDependencies": {
     "@eslint/eslintrc": "^3",
-    "@tailwindcss/postcss": "^4",
-    "@types/node": "^20",
+    "@eslint/js": "^9",
+    "@types/node": "^22",
     "@types/react": "^19",
     "@types/react-dom": "^19",
     "eslint": "^9",
     "eslint-config-next": "15.5.3",
-<<<<<<< HEAD
-    "tailwindcss": "^4",
-=======
     "eslint-config-prettier": "^10.1.8",
     "eslint-plugin-prettier": "^5.5.4",
     "husky": "^9.1.7",
@@ -73,7 +58,6 @@
     "prisma": "^6.16.2",
     "tailwindcss": "^4",
     "tsx": "^4.20.5",
->>>>>>> db4d0be9
     "typescript": "^5"
   }
 }