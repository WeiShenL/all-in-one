{
  "name": "all-in-one",
  "version": "0.1.0",
  "private": true,
  "prisma": {
    "seed": "tsx prisma/seed.ts"
  },
  "prisma": {
    "seed": "tsx prisma/seed.ts"
  },
  "scripts": {
    "dev": "next dev --turbopack",
    "build": "next build --turbopack",
    "start": "next start",
    "lint": "eslint . --ext .js,.jsx,.ts,.tsx",
    "lint:fix": "eslint . --ext .js,.jsx,.ts,.tsx --fix",
    "format": "prettier --write \"**/*.{js,jsx,ts,tsx,json,md,css,scss,yml,yaml}\"",
    "format:check": "prettier --check \"**/*.{js,jsx,ts,tsx,json,md,css,scss,yml,yaml}\"",
    "type-check": "tsc --noEmit",
    "prepare": "husky",
    "seed": "npx prisma db seed"
  },
  "dependencies": {
    "@prisma/client": "^6.16.2",
    "next": "15.5.3",
<<<<<<< HEAD
    "react": "19.1.0",
    "react-dom": "19.1.0"
  },
  "lint-staged": {
    "*.{js,jsx,ts,tsx}": [
      "eslint --fix --ignore-pattern 'prisma/seed.ts'",
      "prettier --write"
    ],
    "*.{json,md,css,scss,yml,yaml}": [
      "prettier --write"
    ],
    "next": "15.5.3",
    "react": "19.1.0",
    "react-dom": "19.1.0"
=======
    "react": "19.1.0",
    "react-dom": "19.1.0"
  },
  "lint-staged": {
    "*.{js,jsx,ts,tsx}": [
      "eslint --fix --ignore-pattern 'prisma/seed.ts'",
      "prettier --write"
    ],
    "*.{json,md,css,scss,yml,yaml}": [
      "prettier --write"
    ]
>>>>>>> e088fa40
  },
  "devDependencies": {
    "@eslint/eslintrc": "^3",
    "@tailwindcss/postcss": "^4",
    "@eslint/eslintrc": "^3",
    "@tailwindcss/postcss": "^4",
<<<<<<< HEAD
    "@testing-library/jest-dom": "^6.8.0",
    "@testing-library/react": "^16.3.0",
    "@testing-library/user-event": "^14.6.1",
=======
>>>>>>> e088fa40
    "@types/node": "^20",
    "@types/react": "^19",
    "@types/react-dom": "^19",
    "eslint": "^9",
    "eslint-config-next": "15.5.3",
    "eslint-config-prettier": "^10.1.8",
    "eslint-plugin-prettier": "^5.5.4",
    "husky": "^9.1.7",
    "lint-staged": "^16.1.6",
    "prettier": "^3.6.2",
    "prisma": "^6.16.2",
    "tailwindcss": "^4",
    "tsx": "^4.20.5",
<<<<<<< HEAD
    "typescript": "^5",
    "jest": "^29.7.0",
    "jest-environment-jsdom": "^29.7.0",
    "tailwindcss": "^4",
    "typescript": "^5"
  },
  "scripts": {
    "test": "jest",
    "test:watch": "jest --watch",
    "test:coverage": "jest --coverage",
    "test:ci": "jest --coverage --watchAll=false"
=======
    "typescript": "^5"
>>>>>>> e088fa40
  }
}<|MERGE_RESOLUTION|>--- conflicted
+++ resolved
@@ -23,22 +23,6 @@
   "dependencies": {
     "@prisma/client": "^6.16.2",
     "next": "15.5.3",
-<<<<<<< HEAD
-    "react": "19.1.0",
-    "react-dom": "19.1.0"
-  },
-  "lint-staged": {
-    "*.{js,jsx,ts,tsx}": [
-      "eslint --fix --ignore-pattern 'prisma/seed.ts'",
-      "prettier --write"
-    ],
-    "*.{json,md,css,scss,yml,yaml}": [
-      "prettier --write"
-    ],
-    "next": "15.5.3",
-    "react": "19.1.0",
-    "react-dom": "19.1.0"
-=======
     "react": "19.1.0",
     "react-dom": "19.1.0"
   },
@@ -50,19 +34,15 @@
     "*.{json,md,css,scss,yml,yaml}": [
       "prettier --write"
     ]
->>>>>>> e088fa40
   },
   "devDependencies": {
     "@eslint/eslintrc": "^3",
     "@tailwindcss/postcss": "^4",
     "@eslint/eslintrc": "^3",
     "@tailwindcss/postcss": "^4",
-<<<<<<< HEAD
     "@testing-library/jest-dom": "^6.8.0",
     "@testing-library/react": "^16.3.0",
     "@testing-library/user-event": "^14.6.1",
-=======
->>>>>>> e088fa40
     "@types/node": "^20",
     "@types/react": "^19",
     "@types/react-dom": "^19",
@@ -76,7 +56,6 @@
     "prisma": "^6.16.2",
     "tailwindcss": "^4",
     "tsx": "^4.20.5",
-<<<<<<< HEAD
     "typescript": "^5",
     "jest": "^29.7.0",
     "jest-environment-jsdom": "^29.7.0",
@@ -88,8 +67,5 @@
     "test:watch": "jest --watch",
     "test:coverage": "jest --coverage",
     "test:ci": "jest --coverage --watchAll=false"
-=======
-    "typescript": "^5"
->>>>>>> e088fa40
   }
 }