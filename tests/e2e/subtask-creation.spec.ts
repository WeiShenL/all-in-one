--- conflicted
+++ resolved
@@ -283,11 +283,7 @@
      */
     // First verify parent task is still visible
     await expect(page.getByText('E2E Parent Task for Subtask')).toBeVisible({
-<<<<<<< HEAD
-      timeout: 20000,
-=======
       timeout: 40000,
->>>>>>> 570670a0
     });
 
     // Click the dropdown arrow to expand the parent task and reveal subtasks
@@ -297,20 +293,12 @@
       .filter({ hasText: 'E2E Parent Task for Subtask' })
       .locator('button')
       .first();
-<<<<<<< HEAD
-    await expect(dropdownButton).toBeVisible({ timeout: 20000 });
-=======
     await expect(dropdownButton).toBeVisible({ timeout: 40000 });
->>>>>>> 570670a0
     await dropdownButton.click();
 
     // Now the subtask should be visible (indented under parent)
     await expect(page.getByText('E2E Test Subtask')).toBeVisible({
-<<<<<<< HEAD
-      timeout: 20000,
-=======
       timeout: 40000,
->>>>>>> 570670a0
     });
 
     /**
