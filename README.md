--- conflicted
+++ resolved
@@ -108,7 +108,6 @@
 # Start development
 npm run dev
 ```
-<<<<<<< HEAD
 
 ### Making Database Schema Changes
 
@@ -127,26 +126,6 @@
 
 Sample data is organized in `prisma/data/` directory:
 
-=======
-
-### Making Database Schema Changes
-
-If you want to make changes to the database:
-
-1. **Edit** `prisma/schema.prisma`
-2. **Create migration**:
-   ```bash
-   npx prisma migrate dev --name your_change_description
-   ```
-3. **Commit** the generated migration files to Git
-
-## 🌱 Database Seeding
-
-### Seed Data Structure
-
-Sample data is organized in `prisma/data/` directory:
-
->>>>>>> 423447f7
 - `1_departments.json` - Department structure
 - `2_users.json` - Sample users (Staff, Manager, HR/Admin)
 - `3_projects.json` - Sample projects
@@ -170,12 +149,6 @@
 - **Frontend**: Next.js 15 with TypeScript, App Router
 - **Backend**: Supabase (PostgreSQL, Auth, Storage, Realtime)
 - **Database ORM**: Prisma
-<<<<<<< HEAD
-- **Database ORM**: Prisma
-- **Development**: Docker, Docker Compose
-- **Code Quality**: ESLint, Prettier, Husky pre-commit hooks
-
-=======
 - **Development**: Docker, Docker Compose
 - **Code Quality**: ESLint, Prettier, Husky pre-commit hooks
 
@@ -224,7 +197,6 @@
 - Place test files in `__tests__` folders or use `.test.tsx` suffix
 - Test files should mirror your component structure (e.g., `components/Button.tsx` → `components/__tests__/Button.test.tsx`)
 
->>>>>>> 423447f7
 ## 🧹 Code Quality & Development Standards
 
 This project enforces consistent code style and quality through automated tooling:
@@ -246,13 +218,6 @@
 ### Manual Commands
 
 ```bash
-<<<<<<< HEAD
-npm run lint        # Check for linting issues
-npm run lint:fix    # Fix auto-fixable linting issues
-npm run format      # Format all files with Prettier
-npm run format:check # Check formatting without fixing
-```
-=======
 # Linting
 npm run lint        # Check for linting issues across all files
 npm run lint:fix    # Fix auto-fixable linting issues
@@ -296,7 +261,6 @@
    ```
 
 **Note**: The build process (used in deployment) will fail if there are any linting errors or type issues. Always run these commands before committing to ensure your code will deploy successfully.
->>>>>>> 423447f7
 
 ### Project Structure
 
